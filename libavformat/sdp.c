/*
 * copyright (c) 2007 Luca Abeni
 *
 * This file is part of FFmpeg.
 *
 * FFmpeg is free software; you can redistribute it and/or
 * modify it under the terms of the GNU Lesser General Public
 * License as published by the Free Software Foundation; either
 * version 2.1 of the License, or (at your option) any later version.
 *
 * FFmpeg is distributed in the hope that it will be useful,
 * but WITHOUT ANY WARRANTY; without even the implied warranty of
 * MERCHANTABILITY or FITNESS FOR A PARTICULAR PURPOSE.  See the GNU
 * Lesser General Public License for more details.
 *
 * You should have received a copy of the GNU Lesser General Public
 * License along with FFmpeg; if not, write to the Free Software
 * Foundation, Inc., 51 Franklin Street, Fifth Floor, Boston, MA 02110-1301 USA
 */

#include <string.h>
#include "libavutil/avstring.h"
#include "libavutil/base64.h"
#include "libavutil/dict.h"
#include "libavutil/parseutils.h"
#include "libavutil/opt.h"
#include "libavcodec/xiph.h"
#include "libavcodec/mpeg4audio.h"
#include "avformat.h"
#include "internal.h"
#include "avc.h"
#include "hevc.h"
#include "rtp.h"
#if CONFIG_NETWORK
#include "network.h"
#endif

#if CONFIG_RTP_MUXER
#define MAX_EXTRADATA_SIZE ((INT_MAX - 10) / 2)

struct sdp_session_level {
    int sdp_version;      /**< protocol version (currently 0) */
    int id;               /**< session ID */
    int version;          /**< session version */
    int start_time;       /**< session start time (NTP time, in seconds),
                               or 0 in case of permanent session */
    int end_time;         /**< session end time (NTP time, in seconds),
                               or 0 if the session is not bounded */
    int ttl;              /**< TTL, in case of multicast stream */
    const char *user;     /**< username of the session's creator */
    const char *src_addr; /**< IP address of the machine from which the session was created */
    const char *src_type; /**< address type of src_addr */
    const char *dst_addr; /**< destination IP address (can be multicast) */
    const char *dst_type; /**< destination IP address type */
    const char *name;     /**< session name (can be an empty string) */
};

static void sdp_write_address(char *buff, int size, const char *dest_addr,
                              const char *dest_type, int ttl)
{
    if (dest_addr) {
        if (!dest_type)
            dest_type = "IP4";
        if (ttl > 0 && !strcmp(dest_type, "IP4")) {
            /* The TTL should only be specified for IPv4 multicast addresses,
             * not for IPv6. */
            av_strlcatf(buff, size, "c=IN %s %s/%d\r\n", dest_type, dest_addr, ttl);
        } else {
            av_strlcatf(buff, size, "c=IN %s %s\r\n", dest_type, dest_addr);
        }
    }
}

static void sdp_write_header(char *buff, int size, struct sdp_session_level *s)
{
    av_strlcatf(buff, size, "v=%d\r\n"
                            "o=- %d %d IN %s %s\r\n"
                            "s=%s\r\n",
                            s->sdp_version,
                            s->id, s->version, s->src_type, s->src_addr,
                            s->name);
    sdp_write_address(buff, size, s->dst_addr, s->dst_type, s->ttl);
    av_strlcatf(buff, size, "t=%d %d\r\n"
                            "a=tool:libavformat " AV_STRINGIFY(LIBAVFORMAT_VERSION) "\r\n",
                            s->start_time, s->end_time);
}

#if CONFIG_NETWORK
static int resolve_destination(char *dest_addr, int size, char *type,
                               int type_size)
{
    struct addrinfo hints = { 0 }, *ai;
    int is_multicast;

    av_strlcpy(type, "IP4", type_size);
    if (!dest_addr[0])
        return 0;

    /* Resolve the destination, since it must be written
     * as a numeric IP address in the SDP. */

    if (getaddrinfo(dest_addr, NULL, &hints, &ai))
        return 0;
    getnameinfo(ai->ai_addr, ai->ai_addrlen, dest_addr, size,
                NULL, 0, NI_NUMERICHOST);
#ifdef AF_INET6
    if (ai->ai_family == AF_INET6)
        av_strlcpy(type, "IP6", type_size);
#endif
    is_multicast = ff_is_multicast_address(ai->ai_addr);
    freeaddrinfo(ai);
    return is_multicast;
}
#else
static int resolve_destination(char *dest_addr, int size, char *type,
                               int type_size)
{
    return 0;
}
#endif

static int sdp_get_address(char *dest_addr, int size, int *ttl, const char *url)
{
    int port;
    const char *p;
    char proto[32];

    av_url_split(proto, sizeof(proto), NULL, 0, dest_addr, size, &port, NULL, 0, url);

    *ttl = 0;

    if (strcmp(proto, "rtp") && strcmp(proto, "srtp")) {
        /* The url isn't for the actual rtp sessions,
         * don't parse out anything else than the destination.
         */
        return 0;
    }

    p = strchr(url, '?');
    if (p) {
        char buff[64];

        if (av_find_info_tag(buff, sizeof(buff), "ttl", p)) {
            *ttl = strtol(buff, NULL, 10);
        } else {
            *ttl = 5;
        }
    }

    return port;
}

#define MAX_PSET_SIZE 1024
static char *extradata2psets(AVFormatContext *s, AVCodecParameters *par)
{
    char *psets, *p;
    const uint8_t *r;
    static const char pset_string[] = "; sprop-parameter-sets=";
    static const char profile_string[] = "; profile-level-id=";
    uint8_t *extradata = par->extradata;
    int extradata_size = par->extradata_size;
    uint8_t *tmpbuf = NULL;
    const uint8_t *sps = NULL, *sps_end;

    if (par->extradata_size > MAX_EXTRADATA_SIZE) {
        av_log(s, AV_LOG_ERROR, "Too much extradata!\n");

        return NULL;
    }
    if (par->extradata[0] == 1) {
        if (ff_avc_write_annexb_extradata(par->extradata, &extradata,
                                          &extradata_size))
            return NULL;
        tmpbuf = extradata;
    }

    psets = av_mallocz(MAX_PSET_SIZE);
    if (!psets) {
        av_log(s, AV_LOG_ERROR, "Cannot allocate memory for the parameter sets.\n");
        av_free(tmpbuf);
        return NULL;
    }
    memcpy(psets, pset_string, strlen(pset_string));
    p = psets + strlen(pset_string);
    r = ff_avc_find_startcode(extradata, extradata + extradata_size);
    while (r < extradata + extradata_size) {
        const uint8_t *r1;
        uint8_t nal_type;

        while (!*(r++));
        nal_type = *r & 0x1f;
        r1 = ff_avc_find_startcode(r, extradata + extradata_size);
        if (nal_type != 7 && nal_type != 8) { /* Only output SPS and PPS */
            r = r1;
            continue;
        }
        if (p != (psets + strlen(pset_string))) {
            *p = ',';
            p++;
        }
        if (!sps) {
            sps = r;
            sps_end = r1;
        }
        if (!av_base64_encode(p, MAX_PSET_SIZE - (p - psets), r, r1 - r)) {
<<<<<<< HEAD
            av_log(c, AV_LOG_ERROR, "Cannot Base64-encode %"PTRDIFF_SPECIFIER" %"PTRDIFF_SPECIFIER"!\n", MAX_PSET_SIZE - (p - psets), r1 - r);
=======
            av_log(s, AV_LOG_ERROR, "Cannot Base64-encode %td %td!\n", MAX_PSET_SIZE - (p - psets), r1 - r);
>>>>>>> 9200514a
            av_free(psets);
            av_free(tmpbuf);

            return NULL;
        }
        p += strlen(p);
        r = r1;
    }
    if (sps && sps_end - sps >= 4) {
        memcpy(p, profile_string, strlen(profile_string));
        p += strlen(p);
        ff_data_to_hex(p, sps + 1, 3, 0);
        p[6] = '\0';
    }
    av_free(tmpbuf);

    return psets;
}

static char *extradata2psets_hevc(AVCodecParameters *par)
{
    char *psets;
    uint8_t *extradata = par->extradata;
    int extradata_size = par->extradata_size;
    uint8_t *tmpbuf = NULL;
    int ps_pos[3] = { 0 };
    static const char * const ps_names[3] = { "vps", "sps", "pps" };
    int num_arrays, num_nalus;
    int pos, i, j;

    // Convert to hvcc format. Since we need to group multiple NALUs of
    // the same type, and we might need to convert from one format to the
    // other anyway, we get away with a little less work by using the hvcc
    // format.
    if (par->extradata[0] != 1) {
        AVIOContext *pb;
        if (avio_open_dyn_buf(&pb) < 0)
            return NULL;
        if (ff_isom_write_hvcc(pb, par->extradata, par->extradata_size, 0) < 0) {
            avio_close_dyn_buf(pb, &tmpbuf);
            goto err;
        }
        extradata_size = avio_close_dyn_buf(pb, &extradata);
        tmpbuf = extradata;
    }

    if (extradata_size < 23)
        goto err;

    num_arrays = extradata[22];
    pos = 23;
    for (i = 0; i < num_arrays; i++) {
        int num_nalus, nalu_type;
        if (pos + 3 > extradata_size)
            goto err;
        nalu_type = extradata[pos] & 0x3f;
        // Not including libavcodec/hevc.h to avoid confusion between
        // NAL_* with the same name for both H264 and HEVC.
        if (nalu_type == 32) // VPS
            ps_pos[0] = pos;
        else if (nalu_type == 33) // SPS
            ps_pos[1] = pos;
        else if (nalu_type == 34) // PPS
            ps_pos[2] = pos;
        num_nalus = AV_RB16(&extradata[pos + 1]);
        pos += 3;
        for (j = 0; j < num_nalus; j++) {
            int len;
            if (pos + 2 > extradata_size)
                goto err;
            len = AV_RB16(&extradata[pos]);
            pos += 2;
            if (pos + len > extradata_size)
                goto err;
            pos += len;
        }
    }
    if (!ps_pos[0] || !ps_pos[1] || !ps_pos[2])
        goto err;

    psets = av_mallocz(MAX_PSET_SIZE);
    if (!psets)
        goto err;
    psets[0] = '\0';

    for (i = 0; i < 3; i++) {
        pos = ps_pos[i];

        if (i > 0)
            av_strlcat(psets, "; ", MAX_PSET_SIZE);
        av_strlcatf(psets, MAX_PSET_SIZE, "sprop-%s=", ps_names[i]);

        // Skipping boundary checks in the input here; we've already traversed
        // the whole hvcc structure above without issues
        num_nalus = AV_RB16(&extradata[pos + 1]);
        pos += 3;
        for (j = 0; j < num_nalus; j++) {
            int len = AV_RB16(&extradata[pos]);
            int strpos;
            pos += 2;
            if (j > 0)
                av_strlcat(psets, ",", MAX_PSET_SIZE);
            strpos = strlen(psets);
            if (!av_base64_encode(psets + strpos, MAX_PSET_SIZE - strpos,
                                  &extradata[pos], len)) {
                av_free(psets);
                goto err;
            }
            pos += len;
        }
    }
    av_free(tmpbuf);

    return psets;

err:
    av_free(tmpbuf);
    return NULL;
}

static char *extradata2config(AVFormatContext *s, AVCodecParameters *par)
{
    char *config;

    if (par->extradata_size > MAX_EXTRADATA_SIZE) {
        av_log(s, AV_LOG_ERROR, "Too much extradata!\n");

        return NULL;
    }
    config = av_malloc(10 + par->extradata_size * 2);
    if (!config) {
        av_log(s, AV_LOG_ERROR, "Cannot allocate memory for the config info.\n");
        return NULL;
    }
    memcpy(config, "; config=", 9);
    ff_data_to_hex(config + 9, par->extradata, par->extradata_size, 0);
    config[9 + par->extradata_size * 2] = 0;

    return config;
}

static char *xiph_extradata2config(AVFormatContext *s, AVCodecParameters *par)
{
    char *config, *encoded_config;
    const uint8_t *header_start[3];
    int headers_len, header_len[3], config_len;
    int first_header_size;

    switch (par->codec_id) {
    case AV_CODEC_ID_THEORA:
        first_header_size = 42;
        break;
    case AV_CODEC_ID_VORBIS:
        first_header_size = 30;
        break;
    default:
        av_log(s, AV_LOG_ERROR, "Unsupported Xiph codec ID\n");
        return NULL;
    }

    if (avpriv_split_xiph_headers(par->extradata, par->extradata_size,
                              first_header_size, header_start,
                              header_len) < 0) {
        av_log(s, AV_LOG_ERROR, "Extradata corrupt.\n");
        return NULL;
    }

    headers_len = header_len[0] + header_len[2];
    config_len = 4 +          // count
                 3 +          // ident
                 2 +          // packet size
                 1 +          // header count
                 2 +          // header size
                 headers_len; // and the rest

    config = av_malloc(config_len);
    if (!config)
        goto xiph_fail;

    encoded_config = av_malloc(AV_BASE64_SIZE(config_len));
    if (!encoded_config) {
        av_free(config);
        goto xiph_fail;
    }

    config[0] = config[1] = config[2] = 0;
    config[3] = 1;
    config[4] = (RTP_XIPH_IDENT >> 16) & 0xff;
    config[5] = (RTP_XIPH_IDENT >>  8) & 0xff;
    config[6] = (RTP_XIPH_IDENT      ) & 0xff;
    config[7] = (headers_len >> 8) & 0xff;
    config[8] = headers_len & 0xff;
    config[9] = 2;
    config[10] = header_len[0];
    config[11] = 0; // size of comment header; nonexistent
    memcpy(config + 12, header_start[0], header_len[0]);
    memcpy(config + 12 + header_len[0], header_start[2], header_len[2]);

    av_base64_encode(encoded_config, AV_BASE64_SIZE(config_len),
                     config, config_len);
    av_free(config);

    return encoded_config;

xiph_fail:
    av_log(s, AV_LOG_ERROR,
           "Not enough memory for configuration string\n");
    return NULL;
}

static int latm_context2profilelevel(AVCodecParameters *par)
{
    /* MP4A-LATM
     * The RTP payload format specification is described in RFC 3016
     * The encoding specifications are provided in ISO/IEC 14496-3 */

    int profile_level = 0x2B;

    /* TODO: AAC Profile only supports AAC LC Object Type.
     * Different Object Types should implement different Profile Levels */

    if (par->sample_rate <= 24000) {
        if (par->channels <= 2)
            profile_level = 0x28; // AAC Profile, Level 1
    } else if (par->sample_rate <= 48000) {
        if (par->channels <= 2) {
            profile_level = 0x29; // AAC Profile, Level 2
        } else if (par->channels <= 5) {
            profile_level = 0x2A; // AAC Profile, Level 4
        }
    } else if (par->sample_rate <= 96000) {
        if (par->channels <= 5) {
            profile_level = 0x2B; // AAC Profile, Level 5
        }
    }

    return profile_level;
}

static char *latm_context2config(AVFormatContext *s, AVCodecParameters *par)
{
    /* MP4A-LATM
     * The RTP payload format specification is described in RFC 3016
     * The encoding specifications are provided in ISO/IEC 14496-3 */

    uint8_t config_byte[6];
    int rate_index;
    char *config;

    for (rate_index = 0; rate_index < 16; rate_index++)
        if (avpriv_mpeg4audio_sample_rates[rate_index] == par->sample_rate)
            break;
    if (rate_index == 16) {
        av_log(s, AV_LOG_ERROR, "Unsupported sample rate\n");
        return NULL;
    }

    config_byte[0] = 0x40;
    config_byte[1] = 0;
    config_byte[2] = 0x20 | rate_index;
    config_byte[3] = par->channels << 4;
    config_byte[4] = 0x3f;
    config_byte[5] = 0xc0;

    config = av_malloc(6*2+1);
    if (!config) {
        av_log(s, AV_LOG_ERROR, "Cannot allocate memory for the config info.\n");
        return NULL;
    }
    ff_data_to_hex(config, config_byte, 6, 1);
    config[12] = 0;

    return config;
}

static char *sdp_write_media_attributes(char *buff, int size, AVCodecParameters *p, int payload_type, AVFormatContext *fmt)
{
    char *config = NULL;

    switch (p->codec_id) {
        case AV_CODEC_ID_H264: {
            int mode = 1;
            if (fmt && fmt->oformat && fmt->oformat->priv_class &&
                av_opt_flag_is_set(fmt->priv_data, "rtpflags", "h264_mode0"))
                mode = 0;
            if (p->extradata_size) {
                config = extradata2psets(fmt, p);
            }
            av_strlcatf(buff, size, "a=rtpmap:%d H264/90000\r\n"
                                    "a=fmtp:%d packetization-mode=%d%s\r\n",
                                     payload_type,
                                     payload_type, mode, config ? config : "");
            break;
        }
        case AV_CODEC_ID_H261:
        {
            const char *pic_fmt = NULL;
            /* only QCIF and CIF are specified as supported in RFC 4587 */
            if (p->width == 176 && p->height == 144)
                pic_fmt = "QCIF=1";
            else if (p->width == 352 && p->height == 288)
                pic_fmt = "CIF=1";
            if (payload_type >= RTP_PT_PRIVATE)
                av_strlcatf(buff, size, "a=rtpmap:%d H261/90000\r\n", payload_type);
            if (pic_fmt)
                av_strlcatf(buff, size, "a=fmtp:%d %s\r\n", payload_type, pic_fmt);
            break;
        }
        case AV_CODEC_ID_H263:
        case AV_CODEC_ID_H263P:
            /* a=framesize is required by 3GPP TS 26.234 (PSS). It
             * actually specifies the maximum video size, but we only know
             * the current size. This is required for playback on Android
             * stagefright and on Samsung bada. */
            if (!fmt || !fmt->oformat->priv_class ||
                !av_opt_flag_is_set(fmt->priv_data, "rtpflags", "rfc2190") ||
                p->codec_id == AV_CODEC_ID_H263P)
            av_strlcatf(buff, size, "a=rtpmap:%d H263-2000/90000\r\n"
                                    "a=framesize:%d %d-%d\r\n",
                                    payload_type,
                                    payload_type, p->width, p->height);
            break;
        case AV_CODEC_ID_HEVC:
            if (p->extradata_size)
                config = extradata2psets_hevc(p);
            av_strlcatf(buff, size, "a=rtpmap:%d H265/90000\r\n", payload_type);
            if (config)
                av_strlcatf(buff, size, "a=fmtp:%d %s\r\n",
                                         payload_type, config);
            break;
        case AV_CODEC_ID_MPEG4:
            if (p->extradata_size) {
                config = extradata2config(fmt, p);
            }
            av_strlcatf(buff, size, "a=rtpmap:%d MP4V-ES/90000\r\n"
                                    "a=fmtp:%d profile-level-id=1%s\r\n",
                                     payload_type,
                                     payload_type, config ? config : "");
            break;
        case AV_CODEC_ID_AAC:
            if (fmt && fmt->oformat && fmt->oformat->priv_class &&
                av_opt_flag_is_set(fmt->priv_data, "rtpflags", "latm")) {
                config = latm_context2config(fmt, p);
                if (!config)
                    return NULL;
                av_strlcatf(buff, size, "a=rtpmap:%d MP4A-LATM/%d/%d\r\n"
                                        "a=fmtp:%d profile-level-id=%d;cpresent=0;config=%s\r\n",
                                         payload_type, p->sample_rate, p->channels,
                                         payload_type, latm_context2profilelevel(p), config);
            } else {
                if (p->extradata_size) {
                    config = extradata2config(fmt, p);
                } else {
                    /* FIXME: maybe we can forge config information based on the
                     *        codec parameters...
                     */
                    av_log(fmt, AV_LOG_ERROR, "AAC with no global headers is currently not supported.\n");
                    return NULL;
                }
                if (!config) {
                    return NULL;
                }
                av_strlcatf(buff, size, "a=rtpmap:%d MPEG4-GENERIC/%d/%d\r\n"
                                        "a=fmtp:%d profile-level-id=1;"
                                        "mode=AAC-hbr;sizelength=13;indexlength=3;"
                                        "indexdeltalength=3%s\r\n",
                                         payload_type, p->sample_rate, p->channels,
                                         payload_type, config);
            }
            break;
        case AV_CODEC_ID_PCM_S16BE:
            if (payload_type >= RTP_PT_PRIVATE)
                av_strlcatf(buff, size, "a=rtpmap:%d L16/%d/%d\r\n",
                                         payload_type,
                                         p->sample_rate, p->channels);
            break;
        case AV_CODEC_ID_PCM_MULAW:
            if (payload_type >= RTP_PT_PRIVATE)
                av_strlcatf(buff, size, "a=rtpmap:%d PCMU/%d/%d\r\n",
                                         payload_type,
                                         p->sample_rate, p->channels);
            break;
        case AV_CODEC_ID_PCM_ALAW:
            if (payload_type >= RTP_PT_PRIVATE)
                av_strlcatf(buff, size, "a=rtpmap:%d PCMA/%d/%d\r\n",
                                         payload_type,
                                         p->sample_rate, p->channels);
            break;
        case AV_CODEC_ID_AMR_NB:
            av_strlcatf(buff, size, "a=rtpmap:%d AMR/%d/%d\r\n"
                                    "a=fmtp:%d octet-align=1\r\n",
                                     payload_type, p->sample_rate, p->channels,
                                     payload_type);
            break;
        case AV_CODEC_ID_AMR_WB:
            av_strlcatf(buff, size, "a=rtpmap:%d AMR-WB/%d/%d\r\n"
                                    "a=fmtp:%d octet-align=1\r\n",
                                     payload_type, p->sample_rate, p->channels,
                                     payload_type);
            break;
        case AV_CODEC_ID_VORBIS:
            if (p->extradata_size)
                config = xiph_extradata2config(fmt, p);
            else
                av_log(fmt, AV_LOG_ERROR, "Vorbis configuration info missing\n");
            if (!config)
                return NULL;

            av_strlcatf(buff, size, "a=rtpmap:%d vorbis/%d/%d\r\n"
                                    "a=fmtp:%d configuration=%s\r\n",
                                    payload_type, p->sample_rate, p->channels,
                                    payload_type, config);
            break;
        case AV_CODEC_ID_THEORA: {
            const char *pix_fmt;
            switch (p->format) {
            case AV_PIX_FMT_YUV420P:
                pix_fmt = "YCbCr-4:2:0";
                break;
            case AV_PIX_FMT_YUV422P:
                pix_fmt = "YCbCr-4:2:2";
                break;
            case AV_PIX_FMT_YUV444P:
                pix_fmt = "YCbCr-4:4:4";
                break;
            default:
                av_log(fmt, AV_LOG_ERROR, "Unsupported pixel format.\n");
                return NULL;
            }

            if (p->extradata_size)
                config = xiph_extradata2config(fmt, p);
            else
                av_log(fmt, AV_LOG_ERROR, "Theora configuation info missing\n");
            if (!config)
                return NULL;

            av_strlcatf(buff, size, "a=rtpmap:%d theora/90000\r\n"
                                    "a=fmtp:%d delivery-method=inline; "
                                    "width=%d; height=%d; sampling=%s; "
                                    "configuration=%s\r\n",
                                    payload_type, payload_type,
                                    p->width, p->height, pix_fmt, config);
            break;
        }
        case AV_CODEC_ID_VP8:
            av_strlcatf(buff, size, "a=rtpmap:%d VP8/90000\r\n",
                                     payload_type);
            break;
        case AV_CODEC_ID_MJPEG:
            if (payload_type >= RTP_PT_PRIVATE)
                av_strlcatf(buff, size, "a=rtpmap:%d JPEG/90000\r\n",
                                         payload_type);
            break;
        case AV_CODEC_ID_ADPCM_G722:
            if (payload_type >= RTP_PT_PRIVATE)
                av_strlcatf(buff, size, "a=rtpmap:%d G722/%d/%d\r\n",
                                         payload_type,
                                         8000, p->channels);
            break;
        case AV_CODEC_ID_ADPCM_G726: {
            if (payload_type >= RTP_PT_PRIVATE)
                av_strlcatf(buff, size, "a=rtpmap:%d G726-%d/%d\r\n",
                                         payload_type,
                                         p->bits_per_coded_sample*8,
                                         p->sample_rate);
            break;
        }
        case AV_CODEC_ID_ILBC:
            av_strlcatf(buff, size, "a=rtpmap:%d iLBC/%d\r\n"
                                    "a=fmtp:%d mode=%d\r\n",
                                     payload_type, p->sample_rate,
                                     payload_type, p->block_align == 38 ? 20 : 30);
            break;
        case AV_CODEC_ID_SPEEX:
            av_strlcatf(buff, size, "a=rtpmap:%d speex/%d\r\n",
<<<<<<< HEAD
                                     payload_type, c->sample_rate);
            if (c->codec) {
                const char *mode;
                uint64_t vad_option;

                if (c->flags & AV_CODEC_FLAG_QSCALE)
                      mode = "on";
                else if (!av_opt_get_int(c, "vad", AV_OPT_FLAG_ENCODING_PARAM, &vad_option) && vad_option)
                      mode = "vad";
                else
                      mode = "off";

                av_strlcatf(buff, size, "a=fmtp:%d vbr=%s\r\n",
                                        payload_type, mode);
            }
=======
                                     payload_type, p->sample_rate);
>>>>>>> 9200514a
            break;
        case AV_CODEC_ID_OPUS:
            /* The opus RTP draft says that all opus streams MUST be declared
               as stereo, to avoid negotiation failures. The actual number of
               channels can change on a packet-by-packet basis. The number of
               channels a receiver prefers to receive or a sender plans to send
               can be declared via fmtp parameters (both default to mono), but
               receivers MUST be able to receive and process stereo packets. */
            av_strlcatf(buff, size, "a=rtpmap:%d opus/48000/2\r\n",
                                     payload_type);
<<<<<<< HEAD
            if (c->channels == 2) {
                av_strlcatf(buff, size, "a=fmtp:%d sprop-stereo=1\r\n",
=======
            if (p->channels == 2) {
                av_strlcatf(buff, size, "a=fmtp:%d sprop-stereo:1\r\n",
>>>>>>> 9200514a
                                         payload_type);
            }
            break;
        default:
            /* Nothing special to do here... */
            break;
    }

    av_free(config);

    return buff;
}

void ff_sdp_write_media(char *buff, int size, AVStream *st, int idx,
                        const char *dest_addr, const char *dest_type,
                        int port, int ttl, AVFormatContext *fmt)
{
    AVCodecParameters *p = st->codecpar;
    const char *type;
    int payload_type;

    payload_type = ff_rtp_get_payload_type(fmt, st->codecpar, idx);

    switch (p->codec_type) {
        case AVMEDIA_TYPE_VIDEO   : type = "video"      ; break;
        case AVMEDIA_TYPE_AUDIO   : type = "audio"      ; break;
        case AVMEDIA_TYPE_SUBTITLE: type = "text"       ; break;
        default                 : type = "application"; break;
    }

    av_strlcatf(buff, size, "m=%s %d RTP/AVP %d\r\n", type, port, payload_type);
    sdp_write_address(buff, size, dest_addr, dest_type, ttl);
<<<<<<< HEAD
    if (c->bit_rate) {
        av_strlcatf(buff, size, "b=AS:%"PRId64"\r\n", (int64_t)c->bit_rate / 1000);
=======
    if (p->bit_rate) {
        av_strlcatf(buff, size, "b=AS:%d\r\n", p->bit_rate / 1000);
>>>>>>> 9200514a
    }

    sdp_write_media_attributes(buff, size, p, payload_type, fmt);
}

int av_sdp_create(AVFormatContext *ac[], int n_files, char *buf, int size)
{
    AVDictionaryEntry *title = av_dict_get(ac[0]->metadata, "title", NULL, 0);
    struct sdp_session_level s = { 0 };
    int i, j, port, ttl, is_multicast, index = 0;
    char dst[32], dst_type[5];

    memset(buf, 0, size);
    s.user = "-";
    s.src_addr = "127.0.0.1";    /* FIXME: Properly set this */
    s.src_type = "IP4";
    s.name = title ? title->value : "No Name";

    port = 0;
    ttl = 0;
    if (n_files == 1) {
        port = sdp_get_address(dst, sizeof(dst), &ttl, ac[0]->filename);
        is_multicast = resolve_destination(dst, sizeof(dst), dst_type,
                                           sizeof(dst_type));
        if (!is_multicast)
            ttl = 0;
        if (dst[0]) {
            s.dst_addr = dst;
            s.dst_type = dst_type;
            s.ttl = ttl;
            if (!strcmp(dst_type, "IP6")) {
                s.src_addr = "::1";
                s.src_type = "IP6";
            }
        }
    }
    sdp_write_header(buf, size, &s);

    dst[0] = 0;
    for (i = 0; i < n_files; i++) {
        if (n_files != 1) {
            port = sdp_get_address(dst, sizeof(dst), &ttl, ac[i]->filename);
            is_multicast = resolve_destination(dst, sizeof(dst), dst_type,
                                               sizeof(dst_type));
            if (!is_multicast)
                ttl = 0;
        }
        for (j = 0; j < ac[i]->nb_streams; j++) {
            ff_sdp_write_media(buf, size, ac[i]->streams[j], index++,
                               dst[0] ? dst : NULL, dst_type,
                               (port > 0) ? port + j * 2 : 0,
                               ttl, ac[i]);
            if (port <= 0) {
                av_strlcatf(buf, size,
                                   "a=control:streamid=%d\r\n", i + j);
            }
            if (ac[i]->pb && ac[i]->pb->av_class) {
                uint8_t *crypto_suite = NULL, *crypto_params = NULL;
                av_opt_get(ac[i]->pb, "srtp_out_suite",  AV_OPT_SEARCH_CHILDREN,
                           &crypto_suite);
                av_opt_get(ac[i]->pb, "srtp_out_params", AV_OPT_SEARCH_CHILDREN,
                           &crypto_params);
                if (crypto_suite && crypto_suite[0])
                    av_strlcatf(buf, size,
                                "a=crypto:1 %s inline:%s\r\n",
                                crypto_suite, crypto_params);
                av_free(crypto_suite);
                av_free(crypto_params);
            }
        }
    }

    return 0;
}
#else
int av_sdp_create(AVFormatContext *ac[], int n_files, char *buf, int size)
{
    return AVERROR(ENOSYS);
}

void ff_sdp_write_media(char *buff, int size, AVStream *st, int idx,
                        const char *dest_addr, const char *dest_type,
                        int port, int ttl, AVFormatContext *fmt)
{
}
#endif<|MERGE_RESOLUTION|>--- conflicted
+++ resolved
@@ -203,11 +203,7 @@
             sps_end = r1;
         }
         if (!av_base64_encode(p, MAX_PSET_SIZE - (p - psets), r, r1 - r)) {
-<<<<<<< HEAD
-            av_log(c, AV_LOG_ERROR, "Cannot Base64-encode %"PTRDIFF_SPECIFIER" %"PTRDIFF_SPECIFIER"!\n", MAX_PSET_SIZE - (p - psets), r1 - r);
-=======
-            av_log(s, AV_LOG_ERROR, "Cannot Base64-encode %td %td!\n", MAX_PSET_SIZE - (p - psets), r1 - r);
->>>>>>> 9200514a
+            av_log(s, AV_LOG_ERROR, "Cannot Base64-encode %"PTRDIFF_SPECIFIER" %"PTRDIFF_SPECIFIER"!\n", MAX_PSET_SIZE - (p - psets), r1 - r);
             av_free(psets);
             av_free(tmpbuf);
 
@@ -483,9 +479,10 @@
     return config;
 }
 
-static char *sdp_write_media_attributes(char *buff, int size, AVCodecParameters *p, int payload_type, AVFormatContext *fmt)
+static char *sdp_write_media_attributes(char *buff, int size, AVStream *st, int payload_type, AVFormatContext *fmt)
 {
     char *config = NULL;
+    AVCodecParameters *p = st->codecpar;
 
     switch (p->codec_id) {
         case AV_CODEC_ID_H264: {
@@ -684,15 +681,14 @@
             break;
         case AV_CODEC_ID_SPEEX:
             av_strlcatf(buff, size, "a=rtpmap:%d speex/%d\r\n",
-<<<<<<< HEAD
-                                     payload_type, c->sample_rate);
-            if (c->codec) {
+                                     payload_type, p->sample_rate);
+            if (st->codec) {
                 const char *mode;
                 uint64_t vad_option;
 
-                if (c->flags & AV_CODEC_FLAG_QSCALE)
+                if (st->codec->flags & AV_CODEC_FLAG_QSCALE)
                       mode = "on";
-                else if (!av_opt_get_int(c, "vad", AV_OPT_FLAG_ENCODING_PARAM, &vad_option) && vad_option)
+                else if (!av_opt_get_int(st->codec, "vad", AV_OPT_FLAG_ENCODING_PARAM, &vad_option) && vad_option)
                       mode = "vad";
                 else
                       mode = "off";
@@ -700,9 +696,6 @@
                 av_strlcatf(buff, size, "a=fmtp:%d vbr=%s\r\n",
                                         payload_type, mode);
             }
-=======
-                                     payload_type, p->sample_rate);
->>>>>>> 9200514a
             break;
         case AV_CODEC_ID_OPUS:
             /* The opus RTP draft says that all opus streams MUST be declared
@@ -713,13 +706,8 @@
                receivers MUST be able to receive and process stereo packets. */
             av_strlcatf(buff, size, "a=rtpmap:%d opus/48000/2\r\n",
                                      payload_type);
-<<<<<<< HEAD
-            if (c->channels == 2) {
+            if (p->channels == 2) {
                 av_strlcatf(buff, size, "a=fmtp:%d sprop-stereo=1\r\n",
-=======
-            if (p->channels == 2) {
-                av_strlcatf(buff, size, "a=fmtp:%d sprop-stereo:1\r\n",
->>>>>>> 9200514a
                                          payload_type);
             }
             break;
@@ -752,16 +740,11 @@
 
     av_strlcatf(buff, size, "m=%s %d RTP/AVP %d\r\n", type, port, payload_type);
     sdp_write_address(buff, size, dest_addr, dest_type, ttl);
-<<<<<<< HEAD
-    if (c->bit_rate) {
-        av_strlcatf(buff, size, "b=AS:%"PRId64"\r\n", (int64_t)c->bit_rate / 1000);
-=======
     if (p->bit_rate) {
-        av_strlcatf(buff, size, "b=AS:%d\r\n", p->bit_rate / 1000);
->>>>>>> 9200514a
-    }
-
-    sdp_write_media_attributes(buff, size, p, payload_type, fmt);
+        av_strlcatf(buff, size, "b=AS:%"PRId64"\r\n", (int64_t)p->bit_rate / 1000);
+    }
+
+    sdp_write_media_attributes(buff, size, st, payload_type, fmt);
 }
 
 int av_sdp_create(AVFormatContext *ac[], int n_files, char *buf, int size)

/*
 * WavPack demuxer
 * Copyright (c) 2006,2011 Konstantin Shishkov
 *
 * This file is part of FFmpeg.
 *
 * FFmpeg is free software; you can redistribute it and/or
 * modify it under the terms of the GNU Lesser General Public
 * License as published by the Free Software Foundation; either
 * version 2.1 of the License, or (at your option) any later version.
 *
 * FFmpeg is distributed in the hope that it will be useful,
 * but WITHOUT ANY WARRANTY; without even the implied warranty of
 * MERCHANTABILITY or FITNESS FOR A PARTICULAR PURPOSE.  See the GNU
 * Lesser General Public License for more details.
 *
 * You should have received a copy of the GNU Lesser General Public
 * License along with FFmpeg; if not, write to the Free Software
 * Foundation, Inc., 51 Franklin Street, Fifth Floor, Boston, MA 02110-1301 USA
 */

#include "libavutil/channel_layout.h"
#include "libavutil/intreadwrite.h"
#include "libavutil/dict.h"
#include "avformat.h"
#include "internal.h"
#include "apetag.h"
#include "id3v1.h"

// specs say that maximum block size is 1Mb
#define WV_BLOCK_LIMIT 1047576

#define WV_HEADER_SIZE 32

#define WV_START_BLOCK  0x0800
#define WV_END_BLOCK    0x1000
#define WV_SINGLE_BLOCK (WV_START_BLOCK | WV_END_BLOCK)

enum WV_FLAGS {
    WV_MONO   = 0x0004,
    WV_HYBRID = 0x0008,
    WV_JOINT  = 0x0010,
    WV_CROSSD = 0x0020,
    WV_HSHAPE = 0x0040,
    WV_FLOAT  = 0x0080,
    WV_INT32  = 0x0100,
    WV_HBR    = 0x0200,
    WV_HBAL   = 0x0400,
    WV_MCINIT = 0x0800,
    WV_MCEND  = 0x1000,
};

static const int wv_rates[16] = {
     6000,  8000,  9600, 11025, 12000, 16000,  22050, 24000,
    32000, 44100, 48000, 64000, 88200, 96000, 192000,    -1
};

typedef struct {
    uint8_t block_header[WV_HEADER_SIZE];
    uint32_t blksize, flags;
    int rate, chan, bpp;
    uint32_t chmask;
    uint32_t samples, soff;
    int multichannel;
    int block_parsed;
    int64_t pos;

    int64_t apetag_start;
} WVContext;

static int wv_probe(AVProbeData *p)
{
    /* check file header */
    if (p->buf_size <= 32)
        return 0;
    if (AV_RL32(&p->buf[0]) == MKTAG('w', 'v', 'p', 'k') &&
        AV_RL32(&p->buf[4]) >= 24 &&
        AV_RL32(&p->buf[4]) <= WV_BLOCK_LIMIT &&
        AV_RL16(&p->buf[8]) >= 0x402 &&
        AV_RL16(&p->buf[8]) <= 0x410)
        return AVPROBE_SCORE_MAX;
    else
        return 0;
}

static int wv_read_block_header(AVFormatContext *ctx, AVIOContext *pb)
{
    WVContext *wc = ctx->priv_data;
    uint32_t ver;
    int size, ret;
    int rate, bpp, chan;
    uint32_t chmask;

    wc->pos = avio_tell(pb);

    /* don't return bogus packets with the ape tag data */
    if (wc->apetag_start && wc->pos >= wc->apetag_start)
        return AVERROR_EOF;

    ret = avio_read(pb, wc->block_header, WV_HEADER_SIZE);
    if (ret != WV_HEADER_SIZE)
        return (ret < 0) ? ret : AVERROR_EOF;

    if (AV_RL32(wc->block_header) != MKTAG('w', 'v', 'p', 'k'))
        return AVERROR_INVALIDDATA;

    size = AV_RL32(wc->block_header + 4);
    if (size < 24 || size > WV_BLOCK_LIMIT) {
        av_log(ctx, AV_LOG_ERROR, "Incorrect block size %i\n", size);
        return AVERROR_INVALIDDATA;
    }
    wc->blksize = size;
    ver = AV_RL32(wc->block_header + 8);
    if (ver < 0x402 || ver > 0x410) {
        av_log(ctx, AV_LOG_ERROR, "Unsupported version %03X\n", ver);
        return AVERROR_PATCHWELCOME;
    }
    wc->samples = AV_RL32(wc->block_header + 12); // total samples in file
    wc->soff    = AV_RL32(wc->block_header + 16); // offset in samples of current block
    wc->flags   = AV_RL32(wc->block_header + 24);
    /* Blocks with zero samples don't contain actual audio information
     * and should be ignored */
    if (!AV_RN32(wc->block_header + 20))
        return 0;
    // parse flags
    bpp    = ((wc->flags & 3) + 1) << 3;
    chan   = 1 + !(wc->flags & WV_MONO);
    chmask = wc->flags & WV_MONO ? AV_CH_LAYOUT_MONO : AV_CH_LAYOUT_STEREO;
    rate   = wv_rates[(wc->flags >> 23) & 0xF];
    wc->multichannel = !!((wc->flags & WV_SINGLE_BLOCK) != WV_SINGLE_BLOCK);
    if (wc->multichannel) {
        chan   = wc->chan;
        chmask = wc->chmask;
    }
    if ((rate == -1 || !chan) && !wc->block_parsed) {
        int64_t block_end = avio_tell(pb) + wc->blksize - 24;
        if (!pb->seekable) {
            av_log(ctx, AV_LOG_ERROR,
                   "Cannot determine additional parameters\n");
            return AVERROR_INVALIDDATA;
        }
        while (avio_tell(pb) < block_end) {
            int id, size;
            id   = avio_r8(pb);
            size = (id & 0x80) ? avio_rl24(pb) : avio_r8(pb);
            size <<= 1;
            if (id & 0x40)
                size--;
            switch (id & 0x3F) {
            case 0xD:
                if (size <= 1) {
                    av_log(ctx, AV_LOG_ERROR,
                           "Insufficient channel information\n");
                    return AVERROR_INVALIDDATA;
                }
                chan = avio_r8(pb);
                switch (size - 2) {
                case 0:
                    chmask = avio_r8(pb);
                    break;
                case 1:
                    chmask = avio_rl16(pb);
                    break;
                case 2:
                    chmask = avio_rl24(pb);
                    break;
                case 3:
                    chmask = avio_rl32(pb);
                    break;
                case 5:
                    avio_skip(pb, 1);
                    chan  |= (avio_r8(pb) & 0xF) << 8;
                    chmask = avio_rl24(pb);
                    break;
                default:
                    av_log(ctx, AV_LOG_ERROR,
                           "Invalid channel info size %d\n", size);
                    return AVERROR_INVALIDDATA;
                }
                break;
            case 0x27:
                rate = avio_rl24(pb);
                break;
            default:
                avio_skip(pb, size);
            }
            if (id & 0x40)
                avio_skip(pb, 1);
        }
        if (rate == -1) {
            av_log(ctx, AV_LOG_ERROR,
                   "Cannot determine custom sampling rate\n");
            return AVERROR_INVALIDDATA;
        }
        avio_seek(pb, block_end - wc->blksize + 24, SEEK_SET);
    }
    if (!wc->bpp)
        wc->bpp    = bpp;
    if (!wc->chan)
        wc->chan   = chan;
    if (!wc->chmask)
        wc->chmask = chmask;
    if (!wc->rate)
        wc->rate   = rate;

    if (wc->flags && bpp != wc->bpp) {
        av_log(ctx, AV_LOG_ERROR,
               "Bits per sample differ, this block: %i, header block: %i\n",
               bpp, wc->bpp);
        return AVERROR_INVALIDDATA;
    }
    if (wc->flags && !wc->multichannel && chan != wc->chan) {
        av_log(ctx, AV_LOG_ERROR,
               "Channels differ, this block: %i, header block: %i\n",
               chan, wc->chan);
        return AVERROR_INVALIDDATA;
    }
    if (wc->flags && rate != -1 && rate != wc->rate) {
        av_log(ctx, AV_LOG_ERROR,
               "Sampling rate differ, this block: %i, header block: %i\n",
               rate, wc->rate);
        return AVERROR_INVALIDDATA;
    }
    wc->blksize = size - 24;
    return 0;
}

static int wv_read_header(AVFormatContext *s)
{
    AVIOContext *pb = s->pb;
    WVContext *wc = s->priv_data;
    AVStream *st;
    int ret;

    wc->block_parsed = 0;
    for (;;) {
        if ((ret = wv_read_block_header(s, pb)) < 0)
            return ret;
        if (!AV_RL32(wc->block_header + 20))
            avio_skip(pb, wc->blksize - 24);
        else
            break;
    }

    /* now we are ready: build format streams */
    st = avformat_new_stream(s, NULL);
    if (!st)
        return AVERROR(ENOMEM);
    st->codec->codec_type            = AVMEDIA_TYPE_AUDIO;
    st->codec->codec_id              = AV_CODEC_ID_WAVPACK;
    st->codec->channels              = wc->chan;
    st->codec->channel_layout        = wc->chmask;
    st->codec->sample_rate           = wc->rate;
    st->codec->bits_per_coded_sample = wc->bpp;
    avpriv_set_pts_info(st, 64, 1, wc->rate);
    st->start_time = 0;
    if (wc->samples != 0xFFFFFFFFu)
        st->duration = wc->samples;

    if (s->pb->seekable) {
        int64_t cur = avio_tell(s->pb);
        wc->apetag_start = ff_ape_parse_tag(s);
        if (!av_dict_get(s->metadata, "", NULL, AV_DICT_IGNORE_SUFFIX))
            ff_id3v1_read(s);
        avio_seek(s->pb, cur, SEEK_SET);
    }

    return 0;
}

static int wv_read_packet(AVFormatContext *s, AVPacket *pkt)
{
    WVContext *wc = s->priv_data;
    int ret;
    int off;
    int64_t pos;
    uint32_t block_samples;

    if (url_feof(s->pb))
        return AVERROR_EOF;
    if (wc->block_parsed) {
        if ((ret = wv_read_block_header(s, s->pb)) < 0)
            return ret;
    }

    pos = wc->pos;
    if (av_new_packet(pkt, wc->blksize + WV_HEADER_SIZE) < 0)
        return AVERROR(ENOMEM);
    memcpy(pkt->data, wc->block_header, WV_HEADER_SIZE);
    ret = avio_read(s->pb, pkt->data + WV_HEADER_SIZE, wc->blksize);
    if (ret != wc->blksize) {
        av_free_packet(pkt);
        return AVERROR(EIO);
    }
    while (!(wc->flags & WV_END_BLOCK)) {
        if ((ret = wv_read_block_header(s, s->pb)) < 0) {
            av_free_packet(pkt);
            return ret;
        }

        off = pkt->size;
        if ((ret = av_grow_packet(pkt, WV_HEADER_SIZE + wc->blksize)) < 0) {
            av_free_packet(pkt);
            return ret;
        }
        memcpy(pkt->data + off, wc->block_header, WV_HEADER_SIZE);

        ret = avio_read(s->pb, pkt->data + off + WV_HEADER_SIZE, wc->blksize);
        if (ret != wc->blksize) {
            av_free_packet(pkt);
            return (ret < 0) ? ret : AVERROR_EOF;
        }
    }
    pkt->stream_index = 0;
    wc->block_parsed  = 1;
    pkt->pts          = wc->soff;
<<<<<<< HEAD
    block_samples     = AV_RL32(wc->extra);
=======
    block_samples     = AV_RL32(wc->block_header + 20);
>>>>>>> 5074f454
    if (block_samples > INT32_MAX)
        av_log(s, AV_LOG_WARNING,
               "Too many samples in block: %"PRIu32"\n", block_samples);
    else
        pkt->duration = block_samples;

    av_add_index_entry(s->streams[0], pos, pkt->pts, 0, 0, AVINDEX_KEYFRAME);
    return 0;
}

static int wv_read_seek(AVFormatContext *s, int stream_index,
                        int64_t timestamp, int flags)
{
    AVStream  *st = s->streams[stream_index];
    WVContext *wc = s->priv_data;
    AVPacket pkt1, *pkt = &pkt1;
    int ret;
    int index = av_index_search_timestamp(st, timestamp, flags);
    int64_t pos, pts;

    /* if found, seek there */
    if (index >= 0 &&
        timestamp <= st->index_entries[st->nb_index_entries - 1].timestamp) {
        wc->block_parsed = 1;
        avio_seek(s->pb, st->index_entries[index].pos, SEEK_SET);
        return 0;
    }
    /* if timestamp is out of bounds, return error */
    if (timestamp < 0 || timestamp >= s->duration)
        return AVERROR(EINVAL);

    pos = avio_tell(s->pb);
    do {
        ret = av_read_frame(s, pkt);
        if (ret < 0) {
            avio_seek(s->pb, pos, SEEK_SET);
            return ret;
        }
        pts = pkt->pts;
        av_free_packet(pkt);
    } while(pts < timestamp);
    return 0;
}

AVInputFormat ff_wv_demuxer = {
    .name           = "wv",
    .long_name      = NULL_IF_CONFIG_SMALL("WavPack"),
    .priv_data_size = sizeof(WVContext),
    .read_probe     = wv_probe,
    .read_header    = wv_read_header,
    .read_packet    = wv_read_packet,
    .read_seek      = wv_read_seek,
};<|MERGE_RESOLUTION|>--- conflicted
+++ resolved
@@ -314,11 +314,7 @@
     pkt->stream_index = 0;
     wc->block_parsed  = 1;
     pkt->pts          = wc->soff;
-<<<<<<< HEAD
-    block_samples     = AV_RL32(wc->extra);
-=======
     block_samples     = AV_RL32(wc->block_header + 20);
->>>>>>> 5074f454
     if (block_samples > INT32_MAX)
         av_log(s, AV_LOG_WARNING,
                "Too many samples in block: %"PRIu32"\n", block_samples);

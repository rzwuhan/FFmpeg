/*
 * Xiph CELT / Opus parser for Ogg
 * Copyright (c) 2011 Nicolas George
 *
 * This file is part of FFmpeg.
 *
 * FFmpeg is free software; you can redistribute it and/or
 * modify it under the terms of the GNU Lesser General Public
 * License as published by the Free Software Foundation; either
 * version 2.1 of the License, or (at your option) any later version.
 *
 * FFmpeg is distributed in the hope that it will be useful,
 * but WITHOUT ANY WARRANTY; without even the implied warranty of
 * MERCHANTABILITY or FITNESS FOR A PARTICULAR PURPOSE.  See the GNU
 * Lesser General Public License for more details.
 *
 * You should have received a copy of the GNU Lesser General Public
 * License along with FFmpeg; if not, write to the Free Software
 * Foundation, Inc., 51 Franklin Street, Fifth Floor, Boston, MA 02110-1301 USA
 */

#include <string.h>

#include "libavutil/intreadwrite.h"
#include "avformat.h"
#include "oggdec.h"

struct oggcelt_private {
    int extra_headers_left;
};

static int celt_header(AVFormatContext *s, int idx)
{
    struct ogg *ogg = s->priv_data;
    struct ogg_stream *os = ogg->streams + idx;
    AVStream *st = s->streams[idx];
    struct oggcelt_private *priv = os->private;
    uint8_t *p = os->buf + os->pstart;

    if (os->psize == 60 &&
        !memcmp(p, ff_celt_codec.magic, ff_celt_codec.magicsize)) {
        /* Main header */

        uint32_t version, sample_rate, nb_channels, frame_size;
        uint32_t overlap, extra_headers;
        uint8_t *extradata;

        extradata = av_malloc(2 * sizeof(uint32_t) +
                              FF_INPUT_BUFFER_PADDING_SIZE);
        priv = av_malloc(sizeof(struct oggcelt_private));
        if (!extradata || !priv) {
            av_free(extradata);
            av_free(priv);
            return AVERROR(ENOMEM);
        }
        version          = AV_RL32(p + 28);
        /* unused header size field skipped */
        sample_rate      = AV_RL32(p + 36);
        nb_channels      = AV_RL32(p + 40);
        frame_size       = AV_RL32(p + 44);
        overlap          = AV_RL32(p + 48);
        /* unused bytes per packet field skipped */
        extra_headers    = AV_RL32(p + 56);
        st->codec->codec_type     = AVMEDIA_TYPE_AUDIO;
        st->codec->codec_id       = CODEC_ID_CELT;
        st->codec->sample_rate    = sample_rate;
        st->codec->channels       = nb_channels;
        st->codec->frame_size     = frame_size;
<<<<<<< HEAD
        st->codec->sample_fmt     = AV_SAMPLE_FMT_S16;
        av_free(st->codec->extradata);
=======
>>>>>>> dd376b1a
        st->codec->extradata      = extradata;
        st->codec->extradata_size = 2 * sizeof(uint32_t);
        if (sample_rate)
            av_set_pts_info(st, 64, 1, sample_rate);
        priv->extra_headers_left  = 1 + extra_headers;
        av_free(os->private);
        os->private = priv;
        AV_WL32(extradata + 0, overlap);
        AV_WL32(extradata + 4, version);
        return 1;
    } else if (priv && priv->extra_headers_left) {
        /* Extra headers (vorbiscomment) */

        ff_vorbis_comment(s, &st->metadata, p, os->psize);
        priv->extra_headers_left--;
        return 1;
    } else {
        return 0;
    }
}

const struct ogg_codec ff_celt_codec = {
    .magic     = "CELT    ",
    .magicsize = 8,
    .header    = celt_header,
};<|MERGE_RESOLUTION|>--- conflicted
+++ resolved
@@ -66,11 +66,7 @@
         st->codec->sample_rate    = sample_rate;
         st->codec->channels       = nb_channels;
         st->codec->frame_size     = frame_size;
-<<<<<<< HEAD
-        st->codec->sample_fmt     = AV_SAMPLE_FMT_S16;
         av_free(st->codec->extradata);
-=======
->>>>>>> dd376b1a
         st->codec->extradata      = extradata;
         st->codec->extradata_size = 2 * sizeof(uint32_t);
         if (sample_rate)

--- conflicted
+++ resolved
@@ -83,9 +83,8 @@
     .version    = LIBAVUTIL_VERSION_INT,\
 };
 
-<<<<<<< HEAD
 static int get_moov_size(AVFormatContext *s);
-=======
+
 static int utf8len(const uint8_t *b)
 {
     int len = 0;
@@ -96,7 +95,6 @@
     }
     return len;
 }
->>>>>>> da9cc22d
 
 //FIXME support 64 bit variant with wide placeholders
 static int64_t update_size(AVIOContext *pb, int64_t pos)

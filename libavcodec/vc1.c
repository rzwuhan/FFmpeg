/*
 * VC-1 and WMV3 decoder common code
 * Copyright (c) 2011 Mashiat Sarker Shakkhar
 * Copyright (c) 2006-2007 Konstantin Shishkov
 * Partly based on vc9.c (c) 2005 Anonymous, Alex Beregszaszi, Michael Niedermayer
 *
 * This file is part of FFmpeg.
 *
 * FFmpeg is free software; you can redistribute it and/or
 * modify it under the terms of the GNU Lesser General Public
 * License as published by the Free Software Foundation; either
 * version 2.1 of the License, or (at your option) any later version.
 *
 * FFmpeg is distributed in the hope that it will be useful,
 * but WITHOUT ANY WARRANTY; without even the implied warranty of
 * MERCHANTABILITY or FITNESS FOR A PARTICULAR PURPOSE.  See the GNU
 * Lesser General Public License for more details.
 *
 * You should have received a copy of the GNU Lesser General Public
 * License along with FFmpeg; if not, write to the Free Software
 * Foundation, Inc., 51 Franklin Street, Fifth Floor, Boston, MA 02110-1301 USA
 */

/**
 * @file
 * VC-1 and WMV3 decoder common code
 *
 */

#include "internal.h"
#include "dsputil.h"
#include "avcodec.h"
#include "mpegvideo.h"
#include "vc1.h"
#include "vc1data.h"
#include "msmpeg4data.h"
#include "unary.h"
#include "simple_idct.h"

#undef NDEBUG
#include <assert.h>

/***********************************************************************/
/**
 * @name VC-1 Bitplane decoding
 * @see 8.7, p56
 * @{
 */

/**
 * Imode types
 * @{
 */
enum Imode {
    IMODE_RAW,
    IMODE_NORM2,
    IMODE_DIFF2,
    IMODE_NORM6,
    IMODE_DIFF6,
    IMODE_ROWSKIP,
    IMODE_COLSKIP
};
/** @} */ //imode defines

/** Decode rows by checking if they are skipped
 * @param plane Buffer to store decoded bits
 * @param[in] width Width of this buffer
 * @param[in] height Height of this buffer
 * @param[in] stride of this buffer
 */
static void decode_rowskip(uint8_t* plane, int width, int height, int stride,
                           GetBitContext *gb)
{
    int x, y;

    for (y = 0; y < height; y++) {
        if (!get_bits1(gb)) //rowskip
            memset(plane, 0, width);
        else
            for (x = 0; x < width; x++)
                plane[x] = get_bits1(gb);
        plane += stride;
    }
}

/** Decode columns by checking if they are skipped
 * @param plane Buffer to store decoded bits
 * @param[in] width Width of this buffer
 * @param[in] height Height of this buffer
 * @param[in] stride of this buffer
 * @todo FIXME: Optimize
 */
static void decode_colskip(uint8_t* plane, int width, int height, int stride,
                           GetBitContext *gb)
{
    int x, y;

    for (x = 0; x < width; x++) {
        if (!get_bits1(gb)) //colskip
            for (y = 0; y < height; y++)
                plane[y*stride] = 0;
        else
            for (y = 0; y < height; y++)
                plane[y*stride] = get_bits1(gb);
        plane ++;
    }
}

/** Decode a bitplane's bits
 * @param data bitplane where to store the decode bits
 * @param[out] raw_flag pointer to the flag indicating that this bitplane is not coded explicitly
 * @param v VC-1 context for bit reading and logging
 * @return Status
 * @todo FIXME: Optimize
 */
static int bitplane_decoding(uint8_t* data, int *raw_flag, VC1Context *v)
{
    GetBitContext *gb = &v->s.gb;

    int imode, x, y, code, offset;
    uint8_t invert, *planep = data;
    int width, height, stride;

    width  = v->s.mb_width;
    height = v->s.mb_height >> v->field_mode;
    stride = v->s.mb_stride;
    invert = get_bits1(gb);
    imode = get_vlc2(gb, ff_vc1_imode_vlc.table, VC1_IMODE_VLC_BITS, 1);

    *raw_flag = 0;
    switch (imode) {
    case IMODE_RAW:
        //Data is actually read in the MB layer (same for all tests == "raw")
        *raw_flag = 1; //invert ignored
        return invert;
    case IMODE_DIFF2:
    case IMODE_NORM2:
        if ((height * width) & 1) {
            *planep++ = get_bits1(gb);
            offset    = 1;
        }
        else
            offset = 0;
        // decode bitplane as one long line
        for (y = offset; y < height * width; y += 2) {
            code = get_vlc2(gb, ff_vc1_norm2_vlc.table, VC1_NORM2_VLC_BITS, 1);
            *planep++ = code & 1;
            offset++;
            if (offset == width) {
                offset  = 0;
                planep += stride - width;
            }
            *planep++ = code >> 1;
            offset++;
            if (offset == width) {
                offset  = 0;
                planep += stride - width;
            }
        }
        break;
    case IMODE_DIFF6:
    case IMODE_NORM6:
        if (!(height % 3) && (width % 3)) { // use 2x3 decoding
            for (y = 0; y < height; y += 3) {
                for (x = width & 1; x < width; x += 2) {
                    code = get_vlc2(gb, ff_vc1_norm6_vlc.table, VC1_NORM6_VLC_BITS, 2);
                    if (code < 0) {
                        av_log(v->s.avctx, AV_LOG_DEBUG, "invalid NORM-6 VLC\n");
                        return -1;
                    }
                    planep[x + 0]              = (code >> 0) & 1;
                    planep[x + 1]              = (code >> 1) & 1;
                    planep[x + 0 + stride]     = (code >> 2) & 1;
                    planep[x + 1 + stride]     = (code >> 3) & 1;
                    planep[x + 0 + stride * 2] = (code >> 4) & 1;
                    planep[x + 1 + stride * 2] = (code >> 5) & 1;
                }
                planep += stride * 3;
            }
            if (width & 1)
                decode_colskip(data, 1, height, stride, &v->s.gb);
        } else { // 3x2
            planep += (height & 1) * stride;
            for (y = height & 1; y < height; y += 2) {
                for (x = width % 3; x < width; x += 3) {
                    code = get_vlc2(gb, ff_vc1_norm6_vlc.table, VC1_NORM6_VLC_BITS, 2);
                    if (code < 0) {
                        av_log(v->s.avctx, AV_LOG_DEBUG, "invalid NORM-6 VLC\n");
                        return -1;
                    }
                    planep[x + 0]          = (code >> 0) & 1;
                    planep[x + 1]          = (code >> 1) & 1;
                    planep[x + 2]          = (code >> 2) & 1;
                    planep[x + 0 + stride] = (code >> 3) & 1;
                    planep[x + 1 + stride] = (code >> 4) & 1;
                    planep[x + 2 + stride] = (code >> 5) & 1;
                }
                planep += stride * 2;
            }
            x = width % 3;
            if (x)
                decode_colskip(data,             x, height, stride, &v->s.gb);
            if (height & 1)
                decode_rowskip(data + x, width - x,      1, stride, &v->s.gb);
        }
        break;
    case IMODE_ROWSKIP:
        decode_rowskip(data, width, height, stride, &v->s.gb);
        break;
    case IMODE_COLSKIP:
        decode_colskip(data, width, height, stride, &v->s.gb);
        break;
    default:
        break;
    }

    /* Applying diff operator */
    if (imode == IMODE_DIFF2 || imode == IMODE_DIFF6) {
        planep = data;
        planep[0] ^= invert;
        for (x = 1; x < width; x++)
            planep[x] ^= planep[x-1];
        for (y = 1; y < height; y++) {
            planep += stride;
            planep[0] ^= planep[-stride];
            for (x = 1; x < width; x++) {
                if (planep[x-1] != planep[x-stride]) planep[x] ^= invert;
                else                                 planep[x] ^= planep[x-1];
            }
        }
    } else if (invert) {
        planep = data;
        for (x = 0; x < stride * height; x++)
            planep[x] = !planep[x]; //FIXME stride
    }
    return (imode << 1) + invert;
}

/** @} */ //Bitplane group

/***********************************************************************/
/** VOP Dquant decoding
 * @param v VC-1 Context
 */
static int vop_dquant_decoding(VC1Context *v)
{
    GetBitContext *gb = &v->s.gb;
    int pqdiff;

    //variable size
    if (v->dquant == 2) {
        pqdiff = get_bits(gb, 3);
        if (pqdiff == 7)
            v->altpq = get_bits(gb, 5);
        else
            v->altpq = v->pq + pqdiff + 1;
    } else {
        v->dquantfrm = get_bits1(gb);
        if (v->dquantfrm) {
            v->dqprofile = get_bits(gb, 2);
            switch (v->dqprofile) {
            case DQPROFILE_SINGLE_EDGE:
            case DQPROFILE_DOUBLE_EDGES:
                v->dqsbedge = get_bits(gb, 2);
                break;
            case DQPROFILE_ALL_MBS:
                v->dqbilevel = get_bits1(gb);
                if (!v->dqbilevel)
                    v->halfpq = 0;
            default:
                break; //Forbidden ?
            }
            if (v->dqbilevel || v->dqprofile != DQPROFILE_ALL_MBS) {
                pqdiff = get_bits(gb, 3);
                if (pqdiff == 7)
                    v->altpq = get_bits(gb, 5);
                else
                    v->altpq = v->pq + pqdiff + 1;
            }
        }
    }
    return 0;
}

static int decode_sequence_header_adv(VC1Context *v, GetBitContext *gb);

/**
 * Decode Simple/Main Profiles sequence header
 * @see Figure 7-8, p16-17
 * @param avctx Codec context
 * @param gb GetBit context initialized from Codec context extra_data
 * @return Status
 */
int ff_vc1_decode_sequence_header(AVCodecContext *avctx, VC1Context *v, GetBitContext *gb)
{
    av_log(avctx, AV_LOG_DEBUG, "Header: %0X\n", show_bits_long(gb, 32));
    v->profile = get_bits(gb, 2);
    if (v->profile == PROFILE_COMPLEX) {
        av_log(avctx, AV_LOG_WARNING, "WMV3 Complex Profile is not fully supported\n");
    }

    if (v->profile == PROFILE_ADVANCED) {
        v->zz_8x4 = ff_vc1_adv_progressive_8x4_zz;
        v->zz_4x8 = ff_vc1_adv_progressive_4x8_zz;
        return decode_sequence_header_adv(v, gb);
    } else {
        v->zz_8x4 = ff_wmv2_scantableA;
        v->zz_4x8 = ff_wmv2_scantableB;
        v->res_y411   = get_bits1(gb);
        v->res_sprite = get_bits1(gb);
        if (v->res_y411) {
            av_log(avctx, AV_LOG_ERROR,
                   "Old interlaced mode is not supported\n");
            return -1;
        }
    }

    // (fps-2)/4 (->30)
    v->frmrtq_postproc = get_bits(gb, 3); //common
    // (bitrate-32kbps)/64kbps
    v->bitrtq_postproc = get_bits(gb, 5); //common
    v->s.loop_filter   = get_bits1(gb); //common
    if (v->s.loop_filter == 1 && v->profile == PROFILE_SIMPLE) {
        av_log(avctx, AV_LOG_ERROR,
               "LOOPFILTER shall not be enabled in Simple Profile\n");
    }
    if (v->s.avctx->skip_loop_filter >= AVDISCARD_ALL)
        v->s.loop_filter = 0;

    v->res_x8          = get_bits1(gb); //reserved
    v->multires        = get_bits1(gb);
    v->res_fasttx      = get_bits1(gb);
    if (!v->res_fasttx) {
        v->vc1dsp.vc1_inv_trans_8x8    = ff_simple_idct_8;
        v->vc1dsp.vc1_inv_trans_8x4    = ff_simple_idct84_add;
        v->vc1dsp.vc1_inv_trans_4x8    = ff_simple_idct48_add;
        v->vc1dsp.vc1_inv_trans_4x4    = ff_simple_idct44_add;
        v->vc1dsp.vc1_inv_trans_8x8_dc = ff_simple_idct_add_8;
        v->vc1dsp.vc1_inv_trans_8x4_dc = ff_simple_idct84_add;
        v->vc1dsp.vc1_inv_trans_4x8_dc = ff_simple_idct48_add;
        v->vc1dsp.vc1_inv_trans_4x4_dc = ff_simple_idct44_add;
    }

    v->fastuvmc        = get_bits1(gb); //common
    if (!v->profile && !v->fastuvmc) {
        av_log(avctx, AV_LOG_ERROR,
               "FASTUVMC unavailable in Simple Profile\n");
        return -1;
    }
    v->extended_mv     = get_bits1(gb); //common
    if (!v->profile && v->extended_mv)
    {
        av_log(avctx, AV_LOG_ERROR,
               "Extended MVs unavailable in Simple Profile\n");
        return -1;
    }
    v->dquant          = get_bits(gb, 2); //common
    v->vstransform     = get_bits1(gb); //common

    v->res_transtab    = get_bits1(gb);
    if (v->res_transtab)
    {
        av_log(avctx, AV_LOG_ERROR,
               "1 for reserved RES_TRANSTAB is forbidden\n");
        return -1;
    }

    v->overlap         = get_bits1(gb); //common

    v->s.resync_marker = get_bits1(gb);
    v->rangered        = get_bits1(gb);
    if (v->rangered && v->profile == PROFILE_SIMPLE) {
        av_log(avctx, AV_LOG_INFO,
               "RANGERED should be set to 0 in Simple Profile\n");
    }

    v->s.max_b_frames = avctx->max_b_frames = get_bits(gb, 3); //common
    v->quantizer_mode = get_bits(gb, 2); //common

    v->finterpflag = get_bits1(gb); //common

    if (v->res_sprite) {
        int w = get_bits(gb, 11);
        int h = get_bits(gb, 11);
        avcodec_set_dimensions(v->s.avctx, w, h);
        skip_bits(gb, 5); //frame rate
        v->res_x8 = get_bits1(gb);
        if (get_bits1(gb)) { // something to do with DC VLC selection
            av_log(avctx, AV_LOG_ERROR, "Unsupported sprite feature\n");
            return -1;
        }
        skip_bits(gb, 3); //slice code
        v->res_rtm_flag = 0;
    } else {
        v->res_rtm_flag = get_bits1(gb); //reserved
    }
    if (!v->res_rtm_flag) {
        av_log(avctx, AV_LOG_ERROR,
               "Old WMV3 version detected, some frames may be decoded incorrectly\n");
        //return -1;
    }
    //TODO: figure out what they mean (always 0x402F)
    if (!v->res_fasttx)
        skip_bits(gb, 16);
    av_log(avctx, AV_LOG_DEBUG,
           "Profile %i:\nfrmrtq_postproc=%i, bitrtq_postproc=%i\n"
           "LoopFilter=%i, MultiRes=%i, FastUVMC=%i, Extended MV=%i\n"
           "Rangered=%i, VSTransform=%i, Overlap=%i, SyncMarker=%i\n"
           "DQuant=%i, Quantizer mode=%i, Max B frames=%i\n",
           v->profile, v->frmrtq_postproc, v->bitrtq_postproc,
           v->s.loop_filter, v->multires, v->fastuvmc, v->extended_mv,
           v->rangered, v->vstransform, v->overlap, v->s.resync_marker,
           v->dquant, v->quantizer_mode, avctx->max_b_frames);
    return 0;
}

static int decode_sequence_header_adv(VC1Context *v, GetBitContext *gb)
{
    v->res_rtm_flag = 1;
    v->level = get_bits(gb, 3);
    if (v->level >= 5) {
        av_log(v->s.avctx, AV_LOG_ERROR, "Reserved LEVEL %i\n",v->level);
    }
    v->chromaformat = get_bits(gb, 2);
    if (v->chromaformat != 1) {
        av_log(v->s.avctx, AV_LOG_ERROR,
               "Only 4:2:0 chroma format supported\n");
        return -1;
    }

    // (fps-2)/4 (->30)
    v->frmrtq_postproc       = get_bits(gb, 3); //common
    // (bitrate-32kbps)/64kbps
    v->bitrtq_postproc       = get_bits(gb, 5); //common
    v->postprocflag          = get_bits1(gb);   //common

    v->max_coded_width       = (get_bits(gb, 12) + 1) << 1;
    v->max_coded_height      = (get_bits(gb, 12) + 1) << 1;
    v->broadcast             = get_bits1(gb);
    v->interlace             = get_bits1(gb);
    v->tfcntrflag            = get_bits1(gb);
    v->finterpflag           = get_bits1(gb);
    skip_bits1(gb); // reserved

    av_log(v->s.avctx, AV_LOG_DEBUG,
           "Advanced Profile level %i:\nfrmrtq_postproc=%i, bitrtq_postproc=%i\n"
           "LoopFilter=%i, ChromaFormat=%i, Pulldown=%i, Interlace: %i\n"
           "TFCTRflag=%i, FINTERPflag=%i\n",
           v->level, v->frmrtq_postproc, v->bitrtq_postproc,
           v->s.loop_filter, v->chromaformat, v->broadcast, v->interlace,
           v->tfcntrflag, v->finterpflag);

    v->psf = get_bits1(gb);
    if (v->psf) { //PsF, 6.1.13
        av_log(v->s.avctx, AV_LOG_ERROR, "Progressive Segmented Frame mode: not supported (yet)\n");
        return -1;
    }
    v->s.max_b_frames = v->s.avctx->max_b_frames = 7;
    if (get_bits1(gb)) { //Display Info - decoding is not affected by it
        int w, h, ar = 0;
        av_log(v->s.avctx, AV_LOG_DEBUG, "Display extended info:\n");
        w = get_bits(gb, 14) + 1;
        h = get_bits(gb, 14) + 1;
        av_log(v->s.avctx, AV_LOG_DEBUG, "Display dimensions: %ix%i\n", w, h);
        if (get_bits1(gb))
            ar = get_bits(gb, 4);
        if (ar && ar < 14) {
            v->s.avctx->sample_aspect_ratio = ff_vc1_pixel_aspect[ar];
        } else if (ar == 15) {
            w = get_bits(gb, 8) + 1;
            h = get_bits(gb, 8) + 1;
            v->s.avctx->sample_aspect_ratio = (AVRational){w, h};
        } else {
            av_reduce(&v->s.avctx->sample_aspect_ratio.num,
                      &v->s.avctx->sample_aspect_ratio.den,
                      v->s.avctx->height * w,
                      v->s.avctx->width * h,
                      1 << 30);
        }
        av_log(v->s.avctx, AV_LOG_DEBUG, "Aspect: %i:%i\n",
               v->s.avctx->sample_aspect_ratio.num,
               v->s.avctx->sample_aspect_ratio.den);

        if (get_bits1(gb)) { //framerate stuff
            if (get_bits1(gb)) {
                v->s.avctx->time_base.num = 32;
                v->s.avctx->time_base.den = get_bits(gb, 16) + 1;
            } else {
                int nr, dr;
                nr = get_bits(gb, 8);
                dr = get_bits(gb, 4);
                if (nr > 0 && nr < 8 && dr > 0 && dr < 3) {
                    v->s.avctx->time_base.num = ff_vc1_fps_dr[dr - 1];
                    v->s.avctx->time_base.den = ff_vc1_fps_nr[nr - 1] * 1000;
                }
            }
            if (v->broadcast) { // Pulldown may be present
                v->s.avctx->time_base.den  *= 2;
                v->s.avctx->ticks_per_frame = 2;
            }
        }

        if (get_bits1(gb)) {
            v->s.avctx->color_primaries = get_bits(gb, 8);
            v->s.avctx->color_trc       = get_bits(gb, 8);
            v->s.avctx->colorspace      = get_bits(gb, 8);
            v->s.avctx->color_range     = AVCOL_RANGE_MPEG;
        }
    }

    v->hrd_param_flag = get_bits1(gb);
    if (v->hrd_param_flag) {
        int i;
        v->hrd_num_leaky_buckets = get_bits(gb, 5);
        skip_bits(gb, 4); //bitrate exponent
        skip_bits(gb, 4); //buffer size exponent
        for (i = 0; i < v->hrd_num_leaky_buckets; i++) {
            skip_bits(gb, 16); //hrd_rate[n]
            skip_bits(gb, 16); //hrd_buffer[n]
        }
    }
    return 0;
}

int ff_vc1_decode_entry_point(AVCodecContext *avctx, VC1Context *v, GetBitContext *gb)
{
    int i;
    int w,h;

    av_log(avctx, AV_LOG_DEBUG, "Entry point: %08X\n", show_bits_long(gb, 32));
    v->broken_link    = get_bits1(gb);
    v->closed_entry   = get_bits1(gb);
    v->panscanflag    = get_bits1(gb);
    v->refdist_flag   = get_bits1(gb);
    v->s.loop_filter  = get_bits1(gb);
    if (v->s.avctx->skip_loop_filter >= AVDISCARD_ALL)
        v->s.loop_filter = 0;
    v->fastuvmc       = get_bits1(gb);
    v->extended_mv    = get_bits1(gb);
    v->dquant         = get_bits(gb, 2);
    v->vstransform    = get_bits1(gb);
    v->overlap        = get_bits1(gb);
    v->quantizer_mode = get_bits(gb, 2);

    if (v->hrd_param_flag) {
        for (i = 0; i < v->hrd_num_leaky_buckets; i++) {
            skip_bits(gb, 8); //hrd_full[n]
        }
    }

    if(get_bits1(gb)){
        w = (get_bits(gb, 12)+1)<<1;
        h = (get_bits(gb, 12)+1)<<1;
    } else {
        w = v->max_coded_width;
        h = v->max_coded_height;
    }
    avcodec_set_dimensions(avctx, w, h);
    if (v->extended_mv)
        v->extended_dmv = get_bits1(gb);
    if ((v->range_mapy_flag = get_bits1(gb))) {
        av_log(avctx, AV_LOG_ERROR, "Luma scaling is not supported, expect wrong picture\n");
        v->range_mapy = get_bits(gb, 3);
    }
    if ((v->range_mapuv_flag = get_bits1(gb))) {
        av_log(avctx, AV_LOG_ERROR, "Chroma scaling is not supported, expect wrong picture\n");
        v->range_mapuv = get_bits(gb, 3);
    }

    av_log(avctx, AV_LOG_DEBUG, "Entry point info:\n"
           "BrokenLink=%i, ClosedEntry=%i, PanscanFlag=%i\n"
           "RefDist=%i, Postproc=%i, FastUVMC=%i, ExtMV=%i\n"
           "DQuant=%i, VSTransform=%i, Overlap=%i, Qmode=%i\n",
           v->broken_link, v->closed_entry, v->panscanflag, v->refdist_flag, v->s.loop_filter,
           v->fastuvmc, v->extended_mv, v->dquant, v->vstransform, v->overlap, v->quantizer_mode);

    return 0;
}

int ff_vc1_parse_frame_header(VC1Context *v, GetBitContext* gb)
{
    int pqindex, lowquant, status;

    if (v->finterpflag)
        v->interpfrm = get_bits1(gb);
<<<<<<< HEAD
    if (!v->s.avctx->codec)
        return -1;
    if (v->s.avctx->codec->id == AV_CODEC_ID_MSS2)
=======
    if (v->s.avctx->codec_id == AV_CODEC_ID_MSS2)
>>>>>>> 5d2be71b
        v->respic   =
        v->rangered =
        v->multires = get_bits(gb, 2) == 1;
    else
        skip_bits(gb, 2); //framecnt unused
    v->rangeredfrm = 0;
    if (v->rangered)
        v->rangeredfrm = get_bits1(gb);
    v->s.pict_type = get_bits1(gb);
    if (v->s.avctx->max_b_frames) {
        if (!v->s.pict_type) {
            if (get_bits1(gb))
                v->s.pict_type = AV_PICTURE_TYPE_I;
            else
                v->s.pict_type = AV_PICTURE_TYPE_B;
        } else
            v->s.pict_type = AV_PICTURE_TYPE_P;
    } else
        v->s.pict_type = v->s.pict_type ? AV_PICTURE_TYPE_P : AV_PICTURE_TYPE_I;

    v->bi_type = 0;
    if (v->s.pict_type == AV_PICTURE_TYPE_B) {
        v->bfraction_lut_index = get_vlc2(gb, ff_vc1_bfraction_vlc.table, VC1_BFRACTION_VLC_BITS, 1);
        v->bfraction           = ff_vc1_bfraction_lut[v->bfraction_lut_index];
        if (v->bfraction == 0) {
            v->s.pict_type = AV_PICTURE_TYPE_BI;
        }
    }
    if (v->s.pict_type == AV_PICTURE_TYPE_I || v->s.pict_type == AV_PICTURE_TYPE_BI)
        skip_bits(gb, 7); // skip buffer fullness

    if (v->parse_only)
        return 0;

    /* calculate RND */
    if (v->s.pict_type == AV_PICTURE_TYPE_I || v->s.pict_type == AV_PICTURE_TYPE_BI)
        v->rnd = 1;
    if (v->s.pict_type == AV_PICTURE_TYPE_P)
        v->rnd ^= 1;

    /* Quantizer stuff */
    pqindex = get_bits(gb, 5);
    if (!pqindex)
        return -1;
    if (v->quantizer_mode == QUANT_FRAME_IMPLICIT)
        v->pq = ff_vc1_pquant_table[0][pqindex];
    else
        v->pq = ff_vc1_pquant_table[1][pqindex];

    v->pquantizer = 1;
    if (v->quantizer_mode == QUANT_FRAME_IMPLICIT)
        v->pquantizer = pqindex < 9;
    if (v->quantizer_mode == QUANT_NON_UNIFORM)
        v->pquantizer = 0;
    v->pqindex = pqindex;
    if (pqindex < 9)
        v->halfpq = get_bits1(gb);
    else
        v->halfpq = 0;
    if (v->quantizer_mode == QUANT_FRAME_EXPLICIT)
        v->pquantizer = get_bits1(gb);
    v->dquantfrm = 0;
    if (v->extended_mv == 1)
        v->mvrange = get_unary(gb, 0, 3);
    v->k_x = v->mvrange + 9 + (v->mvrange >> 1); //k_x can be 9 10 12 13
    v->k_y = v->mvrange + 8; //k_y can be 8 9 10 11
    v->range_x = 1 << (v->k_x - 1);
    v->range_y = 1 << (v->k_y - 1);
    if (v->multires && v->s.pict_type != AV_PICTURE_TYPE_B)
        v->respic = get_bits(gb, 2);

    if (v->res_x8 && (v->s.pict_type == AV_PICTURE_TYPE_I || v->s.pict_type == AV_PICTURE_TYPE_BI)) {
        v->x8_type = get_bits1(gb);
    } else
        v->x8_type = 0;
    av_dlog(v->s.avctx, "%c Frame: QP=[%i]%i (+%i/2) %i\n",
            (v->s.pict_type == AV_PICTURE_TYPE_P) ? 'P' : ((v->s.pict_type == AV_PICTURE_TYPE_I) ? 'I' : 'B'),
            pqindex, v->pq, v->halfpq, v->rangeredfrm);

    if (v->s.pict_type == AV_PICTURE_TYPE_I || v->s.pict_type == AV_PICTURE_TYPE_P)
        v->use_ic = 0;

    switch (v->s.pict_type) {
    case AV_PICTURE_TYPE_P:
        if (v->pq < 5)       v->tt_index = 0;
        else if (v->pq < 13) v->tt_index = 1;
        else                 v->tt_index = 2;

        lowquant = (v->pq > 12) ? 0 : 1;
        v->mv_mode = ff_vc1_mv_pmode_table[lowquant][get_unary(gb, 1, 4)];
        if (v->mv_mode == MV_PMODE_INTENSITY_COMP) {
            int scale, shift, i;
            v->mv_mode2 = ff_vc1_mv_pmode_table2[lowquant][get_unary(gb, 1, 3)];
            v->lumscale = get_bits(gb, 6);
            v->lumshift = get_bits(gb, 6);
            v->use_ic   = 1;
            /* fill lookup tables for intensity compensation */
            if (!v->lumscale) {
                scale = -64;
                shift = (255 - v->lumshift * 2) << 6;
                if (v->lumshift > 31)
                    shift += 128 << 6;
            } else {
                scale = v->lumscale + 32;
                if (v->lumshift > 31)
                    shift = (v->lumshift - 64) << 6;
                else
                    shift = v->lumshift << 6;
            }
            for (i = 0; i < 256; i++) {
                v->luty[i]  = av_clip_uint8((scale * i + shift + 32) >> 6);
                v->lutuv[i] = av_clip_uint8((scale * (i - 128) + 128*64 + 32) >> 6);
            }
        }
        v->qs_last = v->s.quarter_sample;
        if (v->mv_mode == MV_PMODE_1MV_HPEL || v->mv_mode == MV_PMODE_1MV_HPEL_BILIN)
            v->s.quarter_sample = 0;
        else if (v->mv_mode == MV_PMODE_INTENSITY_COMP) {
            if (v->mv_mode2 == MV_PMODE_1MV_HPEL || v->mv_mode2 == MV_PMODE_1MV_HPEL_BILIN)
                v->s.quarter_sample = 0;
            else
                v->s.quarter_sample = 1;
        } else
            v->s.quarter_sample = 1;
        v->s.mspel = !(v->mv_mode == MV_PMODE_1MV_HPEL_BILIN || (v->mv_mode == MV_PMODE_INTENSITY_COMP && v->mv_mode2 == MV_PMODE_1MV_HPEL_BILIN));

        if ((v->mv_mode  == MV_PMODE_INTENSITY_COMP &&
             v->mv_mode2 == MV_PMODE_MIXED_MV)      ||
            v->mv_mode   == MV_PMODE_MIXED_MV) {
            status = bitplane_decoding(v->mv_type_mb_plane, &v->mv_type_is_raw, v);
            if (status < 0)
                return -1;
            av_log(v->s.avctx, AV_LOG_DEBUG, "MB MV Type plane encoding: "
                   "Imode: %i, Invert: %i\n", status>>1, status&1);
        } else {
            v->mv_type_is_raw = 0;
            memset(v->mv_type_mb_plane, 0, v->s.mb_stride * v->s.mb_height);
        }
        status = bitplane_decoding(v->s.mbskip_table, &v->skip_is_raw, v);
        if (status < 0)
            return -1;
        av_log(v->s.avctx, AV_LOG_DEBUG, "MB Skip plane encoding: "
               "Imode: %i, Invert: %i\n", status>>1, status&1);

        /* Hopefully this is correct for P frames */
        v->s.mv_table_index = get_bits(gb, 2); //but using ff_vc1_ tables
        v->cbpcy_vlc = &ff_vc1_cbpcy_p_vlc[get_bits(gb, 2)];

        if (v->dquant) {
            av_log(v->s.avctx, AV_LOG_DEBUG, "VOP DQuant info\n");
            vop_dquant_decoding(v);
        }

        v->ttfrm = 0; //FIXME Is that so ?
        if (v->vstransform) {
            v->ttmbf = get_bits1(gb);
            if (v->ttmbf) {
                v->ttfrm = ff_vc1_ttfrm_to_tt[get_bits(gb, 2)];
            }
        } else {
            v->ttmbf = 1;
            v->ttfrm = TT_8X8;
        }
        break;
    case AV_PICTURE_TYPE_B:
        if (v->pq < 5)       v->tt_index = 0;
        else if (v->pq < 13) v->tt_index = 1;
        else                 v->tt_index = 2;

        v->mv_mode          = get_bits1(gb) ? MV_PMODE_1MV : MV_PMODE_1MV_HPEL_BILIN;
        v->qs_last          = v->s.quarter_sample;
        v->s.quarter_sample = (v->mv_mode == MV_PMODE_1MV);
        v->s.mspel          = v->s.quarter_sample;

        status = bitplane_decoding(v->direct_mb_plane, &v->dmb_is_raw, v);
        if (status < 0)
            return -1;
        av_log(v->s.avctx, AV_LOG_DEBUG, "MB Direct Type plane encoding: "
               "Imode: %i, Invert: %i\n", status>>1, status&1);
        status = bitplane_decoding(v->s.mbskip_table, &v->skip_is_raw, v);
        if (status < 0)
            return -1;
        av_log(v->s.avctx, AV_LOG_DEBUG, "MB Skip plane encoding: "
               "Imode: %i, Invert: %i\n", status>>1, status&1);

        v->s.mv_table_index = get_bits(gb, 2);
        v->cbpcy_vlc        = &ff_vc1_cbpcy_p_vlc[get_bits(gb, 2)];

        if (v->dquant) {
            av_log(v->s.avctx, AV_LOG_DEBUG, "VOP DQuant info\n");
            vop_dquant_decoding(v);
        }

        v->ttfrm = 0;
        if (v->vstransform) {
            v->ttmbf = get_bits1(gb);
            if (v->ttmbf) {
                v->ttfrm = ff_vc1_ttfrm_to_tt[get_bits(gb, 2)];
            }
        } else {
            v->ttmbf = 1;
            v->ttfrm = TT_8X8;
        }
        break;
    }

    if (!v->x8_type) {
        /* AC Syntax */
        v->c_ac_table_index = decode012(gb);
        if (v->s.pict_type == AV_PICTURE_TYPE_I || v->s.pict_type == AV_PICTURE_TYPE_BI) {
            v->y_ac_table_index = decode012(gb);
        }
        /* DC Syntax */
        v->s.dc_table_index = get_bits1(gb);
    }

    if (v->s.pict_type == AV_PICTURE_TYPE_BI) {
        v->s.pict_type = AV_PICTURE_TYPE_B;
        v->bi_type     = 1;
    }
    return 0;
}

/* fill lookup tables for intensity compensation */
#define INIT_LUT(lumscale, lumshift, luty, lutuv)   \
    if (!lumscale) {                                \
        scale = -64;                                \
        shift = (255 - lumshift * 2) << 6;          \
        if (lumshift > 31)                          \
            shift += 128 << 6;                      \
    } else {                                        \
        scale = lumscale + 32;                      \
        if (lumshift > 31)                          \
            shift = (lumshift - 64) << 6;           \
        else                                        \
            shift = lumshift << 6;                  \
    }                                               \
    for (i = 0; i < 256; i++) {                     \
        luty[i]  = av_clip_uint8((scale * i + shift + 32) >> 6);           \
        lutuv[i] = av_clip_uint8((scale * (i - 128) + 128*64 + 32) >> 6);  \
    }

int ff_vc1_parse_frame_header_adv(VC1Context *v, GetBitContext* gb)
{
    int pqindex, lowquant;
    int status;
    int mbmodetab, imvtab, icbptab, twomvbptab, fourmvbptab; /* useful only for debugging */
    int scale, shift, i; /* for initializing LUT for intensity compensation */

    v->numref=0;
    v->p_frame_skipped = 0;
    if (v->second_field) {
        if(v->fcm!=2 || v->field_mode!=1)
            return -1;
        v->s.pict_type = (v->fptype & 1) ? AV_PICTURE_TYPE_P : AV_PICTURE_TYPE_I;
        if (v->fptype & 4)
            v->s.pict_type = (v->fptype & 1) ? AV_PICTURE_TYPE_BI : AV_PICTURE_TYPE_B;
        v->s.current_picture_ptr->f.pict_type = v->s.pict_type;
        if (!v->pic_header_flag)
            goto parse_common_info;
    }

    v->field_mode = 0;
    if (v->interlace) {
        v->fcm = decode012(gb);
        if (v->fcm) {
            if (v->fcm == ILACE_FIELD)
                v->field_mode = 1;
            if (!v->warn_interlaced++)
                av_log(v->s.avctx, AV_LOG_ERROR,
                       "Interlaced frames/fields support is incomplete\n");
        }
    } else {
        v->fcm = PROGRESSIVE;
    }

    if (v->field_mode) {
        v->fptype = get_bits(gb, 3);
        v->s.pict_type = (v->fptype & 2) ? AV_PICTURE_TYPE_P : AV_PICTURE_TYPE_I;
        if (v->fptype & 4) // B-picture
            v->s.pict_type = (v->fptype & 2) ? AV_PICTURE_TYPE_BI : AV_PICTURE_TYPE_B;
    } else {
        switch (get_unary(gb, 0, 4)) {
        case 0:
            v->s.pict_type = AV_PICTURE_TYPE_P;
            break;
        case 1:
            v->s.pict_type = AV_PICTURE_TYPE_B;
            break;
        case 2:
            v->s.pict_type = AV_PICTURE_TYPE_I;
            break;
        case 3:
            v->s.pict_type = AV_PICTURE_TYPE_BI;
            break;
        case 4:
            v->s.pict_type = AV_PICTURE_TYPE_P; // skipped pic
            v->p_frame_skipped = 1;
            break;
        }
    }
    if (v->tfcntrflag)
        skip_bits(gb, 8);
    if (v->broadcast) {
        if (!v->interlace || v->psf) {
            v->rptfrm = get_bits(gb, 2);
        } else {
            v->tff = get_bits1(gb);
            v->rff = get_bits1(gb);
        }
    }
    if (v->panscanflag) {
        av_log_missing_feature(v->s.avctx, "Pan-scan", 0);
        //...
    }
    if (v->p_frame_skipped) {
        return 0;
    }
    v->rnd = get_bits1(gb);
    if (v->interlace)
        v->uvsamp = get_bits1(gb);
    if(!ff_vc1_bfraction_vlc.table)
        return 0; //parsing only, vlc tables havnt been allocated
    if (v->field_mode) {
        if (!v->refdist_flag)
            v->refdist = 0;
        else if ((v->s.pict_type != AV_PICTURE_TYPE_B) && (v->s.pict_type != AV_PICTURE_TYPE_BI)) {
            v->refdist = get_bits(gb, 2);
            if (v->refdist == 3)
                v->refdist += get_unary(gb, 0, 16);
        }
        if ((v->s.pict_type == AV_PICTURE_TYPE_B) || (v->s.pict_type == AV_PICTURE_TYPE_BI)) {
            v->bfraction_lut_index = get_vlc2(gb, ff_vc1_bfraction_vlc.table, VC1_BFRACTION_VLC_BITS, 1);
            v->bfraction           = ff_vc1_bfraction_lut[v->bfraction_lut_index];
            v->frfd = (v->bfraction * v->refdist) >> 8;
            v->brfd = v->refdist - v->frfd - 1;
            if (v->brfd < 0)
                v->brfd = 0;
        }
        goto parse_common_info;
    }
    if (v->fcm == PROGRESSIVE) {
        if (v->finterpflag)
            v->interpfrm = get_bits1(gb);
        if (v->s.pict_type == AV_PICTURE_TYPE_B) {
            v->bfraction_lut_index = get_vlc2(gb, ff_vc1_bfraction_vlc.table, VC1_BFRACTION_VLC_BITS, 1);
            v->bfraction           = ff_vc1_bfraction_lut[v->bfraction_lut_index];
            if (v->bfraction == 0) {
                v->s.pict_type = AV_PICTURE_TYPE_BI; /* XXX: should not happen here */
            }
        }
    }

    parse_common_info:
    if (v->field_mode)
        v->cur_field_type = !(v->tff ^ v->second_field);
    pqindex = get_bits(gb, 5);
    if (!pqindex)
        return -1;
    v->pqindex = pqindex;
    if (v->quantizer_mode == QUANT_FRAME_IMPLICIT)
        v->pq = ff_vc1_pquant_table[0][pqindex];
    else
        v->pq = ff_vc1_pquant_table[1][pqindex];

    v->pquantizer = 1;
    if (v->quantizer_mode == QUANT_FRAME_IMPLICIT)
        v->pquantizer = pqindex < 9;
    if (v->quantizer_mode == QUANT_NON_UNIFORM)
        v->pquantizer = 0;
    v->pqindex = pqindex;
    if (pqindex < 9)
        v->halfpq = get_bits1(gb);
    else
        v->halfpq = 0;
    if (v->quantizer_mode == QUANT_FRAME_EXPLICIT)
        v->pquantizer = get_bits1(gb);
    if (v->postprocflag)
        v->postproc = get_bits(gb, 2);

    if (v->s.pict_type == AV_PICTURE_TYPE_I || v->s.pict_type == AV_PICTURE_TYPE_P)
        v->use_ic = 0;

    if (v->parse_only)
        return 0;

    switch (v->s.pict_type) {
    case AV_PICTURE_TYPE_I:
    case AV_PICTURE_TYPE_BI:
        if (v->fcm == ILACE_FRAME) { //interlace frame picture
            status = bitplane_decoding(v->fieldtx_plane, &v->fieldtx_is_raw, v);
            if (status < 0)
                return -1;
            av_log(v->s.avctx, AV_LOG_DEBUG, "FIELDTX plane encoding: "
                   "Imode: %i, Invert: %i\n", status>>1, status&1);
        }
        status = bitplane_decoding(v->acpred_plane, &v->acpred_is_raw, v);
        if (status < 0)
            return -1;
        av_log(v->s.avctx, AV_LOG_DEBUG, "ACPRED plane encoding: "
               "Imode: %i, Invert: %i\n", status>>1, status&1);
        v->condover = CONDOVER_NONE;
        if (v->overlap && v->pq <= 8) {
            v->condover = decode012(gb);
            if (v->condover == CONDOVER_SELECT) {
                status = bitplane_decoding(v->over_flags_plane, &v->overflg_is_raw, v);
                if (status < 0)
                    return -1;
                av_log(v->s.avctx, AV_LOG_DEBUG, "CONDOVER plane encoding: "
                       "Imode: %i, Invert: %i\n", status>>1, status&1);
            }
        }
        break;
    case AV_PICTURE_TYPE_P:
        if (v->field_mode) {
            v->numref = get_bits1(gb);
            if (!v->numref) {
                v->reffield          = get_bits1(gb);
                v->ref_field_type[0] = v->reffield ^ !v->cur_field_type;
            }
        }
        if (v->extended_mv)
            v->mvrange = get_unary(gb, 0, 3);
        else
            v->mvrange = 0;
        if (v->interlace) {
            if (v->extended_dmv)
                v->dmvrange = get_unary(gb, 0, 3);
            else
                v->dmvrange = 0;
            if (v->fcm == ILACE_FRAME) { // interlaced frame picture
                v->fourmvswitch = get_bits1(gb);
                v->intcomp      = get_bits1(gb);
                if (v->intcomp) {
                    v->lumscale = get_bits(gb, 6);
                    v->lumshift = get_bits(gb, 6);
                    INIT_LUT(v->lumscale, v->lumshift, v->luty, v->lutuv);
                }
                status = bitplane_decoding(v->s.mbskip_table, &v->skip_is_raw, v);
                av_log(v->s.avctx, AV_LOG_DEBUG, "SKIPMB plane encoding: "
                       "Imode: %i, Invert: %i\n", status>>1, status&1);
                mbmodetab = get_bits(gb, 2);
                if (v->fourmvswitch)
                    v->mbmode_vlc = &ff_vc1_intfr_4mv_mbmode_vlc[mbmodetab];
                else
                    v->mbmode_vlc = &ff_vc1_intfr_non4mv_mbmode_vlc[mbmodetab];
                imvtab         = get_bits(gb, 2);
                v->imv_vlc     = &ff_vc1_1ref_mvdata_vlc[imvtab];
                // interlaced p-picture cbpcy range is [1, 63]
                icbptab        = get_bits(gb, 3);
                v->cbpcy_vlc   = &ff_vc1_icbpcy_vlc[icbptab];
                twomvbptab     = get_bits(gb, 2);
                v->twomvbp_vlc = &ff_vc1_2mv_block_pattern_vlc[twomvbptab];
                if (v->fourmvswitch) {
                    fourmvbptab     = get_bits(gb, 2);
                    v->fourmvbp_vlc = &ff_vc1_4mv_block_pattern_vlc[fourmvbptab];
                }
            }
        }
        v->k_x = v->mvrange + 9 + (v->mvrange >> 1); //k_x can be 9 10 12 13
        v->k_y = v->mvrange + 8; //k_y can be 8 9 10 11
        v->range_x = 1 << (v->k_x - 1);
        v->range_y = 1 << (v->k_y - 1);

        if (v->pq < 5)
            v->tt_index = 0;
        else if (v->pq < 13)
            v->tt_index = 1;
        else
            v->tt_index = 2;
        if (v->fcm != ILACE_FRAME) {
            int mvmode;
            mvmode     = get_unary(gb, 1, 4);
            lowquant   = (v->pq > 12) ? 0 : 1;
            v->mv_mode = ff_vc1_mv_pmode_table[lowquant][mvmode];
            if (v->mv_mode == MV_PMODE_INTENSITY_COMP) {
                int mvmode2;
                mvmode2 = get_unary(gb, 1, 3);
                v->mv_mode2 = ff_vc1_mv_pmode_table2[lowquant][mvmode2];
                if (v->field_mode)
                    v->intcompfield = decode210(gb);
                v->lumscale = get_bits(gb, 6);
                v->lumshift = get_bits(gb, 6);
                INIT_LUT(v->lumscale, v->lumshift, v->luty, v->lutuv);
                if ((v->field_mode) && !v->intcompfield) {
                    v->lumscale2 = get_bits(gb, 6);
                    v->lumshift2 = get_bits(gb, 6);
                    INIT_LUT(v->lumscale2, v->lumshift2, v->luty2, v->lutuv2);
                }
                v->use_ic = 1;
            }
            v->qs_last = v->s.quarter_sample;
            if (v->mv_mode == MV_PMODE_1MV_HPEL || v->mv_mode == MV_PMODE_1MV_HPEL_BILIN)
                v->s.quarter_sample = 0;
            else if (v->mv_mode == MV_PMODE_INTENSITY_COMP) {
                if (v->mv_mode2 == MV_PMODE_1MV_HPEL || v->mv_mode2 == MV_PMODE_1MV_HPEL_BILIN)
                    v->s.quarter_sample = 0;
                else
                    v->s.quarter_sample = 1;
            } else
                v->s.quarter_sample = 1;
            v->s.mspel = !(v->mv_mode == MV_PMODE_1MV_HPEL_BILIN
                           || (v->mv_mode == MV_PMODE_INTENSITY_COMP
                               && v->mv_mode2 == MV_PMODE_1MV_HPEL_BILIN));
        }
        if (v->fcm == PROGRESSIVE) { // progressive
            if ((v->mv_mode == MV_PMODE_INTENSITY_COMP &&
                 v->mv_mode2 == MV_PMODE_MIXED_MV)
                || v->mv_mode == MV_PMODE_MIXED_MV) {
                status = bitplane_decoding(v->mv_type_mb_plane, &v->mv_type_is_raw, v);
                if (status < 0)
                    return -1;
                av_log(v->s.avctx, AV_LOG_DEBUG, "MB MV Type plane encoding: "
                       "Imode: %i, Invert: %i\n", status>>1, status&1);
            } else {
                v->mv_type_is_raw = 0;
                memset(v->mv_type_mb_plane, 0, v->s.mb_stride * v->s.mb_height);
            }
            status = bitplane_decoding(v->s.mbskip_table, &v->skip_is_raw, v);
            if (status < 0)
                return -1;
            av_log(v->s.avctx, AV_LOG_DEBUG, "MB Skip plane encoding: "
                   "Imode: %i, Invert: %i\n", status>>1, status&1);

            /* Hopefully this is correct for P frames */
            v->s.mv_table_index = get_bits(gb, 2); //but using ff_vc1_ tables
            v->cbpcy_vlc        = &ff_vc1_cbpcy_p_vlc[get_bits(gb, 2)];
        } else if (v->fcm == ILACE_FRAME) { // frame interlaced
            v->qs_last          = v->s.quarter_sample;
            v->s.quarter_sample = 1;
            v->s.mspel          = 1;
        } else {    // field interlaced
            mbmodetab = get_bits(gb, 3);
            imvtab = get_bits(gb, 2 + v->numref);
            if (!v->numref)
                v->imv_vlc = &ff_vc1_1ref_mvdata_vlc[imvtab];
            else
                v->imv_vlc = &ff_vc1_2ref_mvdata_vlc[imvtab];
            icbptab = get_bits(gb, 3);
            v->cbpcy_vlc = &ff_vc1_icbpcy_vlc[icbptab];
            if ((v->mv_mode == MV_PMODE_INTENSITY_COMP &&
                v->mv_mode2 == MV_PMODE_MIXED_MV) || v->mv_mode == MV_PMODE_MIXED_MV) {
                fourmvbptab     = get_bits(gb, 2);
                v->fourmvbp_vlc = &ff_vc1_4mv_block_pattern_vlc[fourmvbptab];
                v->mbmode_vlc = &ff_vc1_if_mmv_mbmode_vlc[mbmodetab];
            } else {
                v->mbmode_vlc = &ff_vc1_if_1mv_mbmode_vlc[mbmodetab];
            }
        }
        if (v->dquant) {
            av_log(v->s.avctx, AV_LOG_DEBUG, "VOP DQuant info\n");
            vop_dquant_decoding(v);
        }

        v->ttfrm = 0; //FIXME Is that so ?
        if (v->vstransform) {
            v->ttmbf = get_bits1(gb);
            if (v->ttmbf) {
                v->ttfrm = ff_vc1_ttfrm_to_tt[get_bits(gb, 2)];
            }
        } else {
            v->ttmbf = 1;
            v->ttfrm = TT_8X8;
        }
        break;
    case AV_PICTURE_TYPE_B:
        if (v->fcm == ILACE_FRAME) {
            v->bfraction_lut_index = get_vlc2(gb, ff_vc1_bfraction_vlc.table, VC1_BFRACTION_VLC_BITS, 1);
            v->bfraction           = ff_vc1_bfraction_lut[v->bfraction_lut_index];
            if (v->bfraction == 0) {
                return -1;
            }
            return -1; // This codepath is still incomplete thus it is disabled
        }
        if (v->extended_mv)
            v->mvrange = get_unary(gb, 0, 3);
        else
            v->mvrange = 0;
        v->k_x     = v->mvrange + 9 + (v->mvrange >> 1); //k_x can be 9 10 12 13
        v->k_y     = v->mvrange + 8; //k_y can be 8 9 10 11
        v->range_x = 1 << (v->k_x - 1);
        v->range_y = 1 << (v->k_y - 1);

        if (v->pq < 5)
            v->tt_index = 0;
        else if (v->pq < 13)
            v->tt_index = 1;
        else
            v->tt_index = 2;

        if (v->field_mode) {
            int mvmode;
            av_log(v->s.avctx, AV_LOG_DEBUG, "B Fields\n");
            if (v->extended_dmv)
                v->dmvrange = get_unary(gb, 0, 3);
            mvmode = get_unary(gb, 1, 3);
            lowquant = (v->pq > 12) ? 0 : 1;
            v->mv_mode          = ff_vc1_mv_pmode_table2[lowquant][mvmode];
            v->qs_last          = v->s.quarter_sample;
            v->s.quarter_sample = (v->mv_mode == MV_PMODE_1MV || v->mv_mode == MV_PMODE_MIXED_MV);
            v->s.mspel          = !(v->mv_mode == MV_PMODE_1MV_HPEL_BILIN || v->mv_mode == MV_PMODE_1MV_HPEL);
            status = bitplane_decoding(v->forward_mb_plane, &v->fmb_is_raw, v);
            if (status < 0)
                return -1;
            av_log(v->s.avctx, AV_LOG_DEBUG, "MB Forward Type plane encoding: "
                   "Imode: %i, Invert: %i\n", status>>1, status&1);
            mbmodetab = get_bits(gb, 3);
            if (v->mv_mode == MV_PMODE_MIXED_MV)
                v->mbmode_vlc = &ff_vc1_if_mmv_mbmode_vlc[mbmodetab];
            else
                v->mbmode_vlc = &ff_vc1_if_1mv_mbmode_vlc[mbmodetab];
            imvtab       = get_bits(gb, 3);
            v->imv_vlc   = &ff_vc1_2ref_mvdata_vlc[imvtab];
            icbptab      = get_bits(gb, 3);
            v->cbpcy_vlc = &ff_vc1_icbpcy_vlc[icbptab];
            if (v->mv_mode == MV_PMODE_MIXED_MV) {
                fourmvbptab     = get_bits(gb, 2);
                v->fourmvbp_vlc = &ff_vc1_4mv_block_pattern_vlc[fourmvbptab];
            }
            v->numref = 1; // interlaced field B pictures are always 2-ref
        } else if (v->fcm == ILACE_FRAME) {
            if (v->extended_dmv)
                v->dmvrange = get_unary(gb, 0, 3);
            get_bits1(gb); /* intcomp - present but shall always be 0 */
            v->intcomp          = 0;
            v->mv_mode          = MV_PMODE_1MV;
            v->fourmvswitch     = 0;
            v->qs_last          = v->s.quarter_sample;
            v->s.quarter_sample = 1;
            v->s.mspel          = 1;
            status              = bitplane_decoding(v->direct_mb_plane, &v->dmb_is_raw, v);
            if (status < 0)
                return -1;
            av_log(v->s.avctx, AV_LOG_DEBUG, "MB Direct Type plane encoding: "
                   "Imode: %i, Invert: %i\n", status>>1, status&1);
            status = bitplane_decoding(v->s.mbskip_table, &v->skip_is_raw, v);
            if (status < 0)
                return -1;
            av_log(v->s.avctx, AV_LOG_DEBUG, "MB Skip plane encoding: "
                   "Imode: %i, Invert: %i\n", status>>1, status&1);
            mbmodetab       = get_bits(gb, 2);
            v->mbmode_vlc   = &ff_vc1_intfr_non4mv_mbmode_vlc[mbmodetab];
            imvtab          = get_bits(gb, 2);
            v->imv_vlc      = &ff_vc1_1ref_mvdata_vlc[imvtab];
            // interlaced p/b-picture cbpcy range is [1, 63]
            icbptab         = get_bits(gb, 3);
            v->cbpcy_vlc    = &ff_vc1_icbpcy_vlc[icbptab];
            twomvbptab      = get_bits(gb, 2);
            v->twomvbp_vlc  = &ff_vc1_2mv_block_pattern_vlc[twomvbptab];
            fourmvbptab     = get_bits(gb, 2);
            v->fourmvbp_vlc = &ff_vc1_4mv_block_pattern_vlc[fourmvbptab];
        } else {
            v->mv_mode          = get_bits1(gb) ? MV_PMODE_1MV : MV_PMODE_1MV_HPEL_BILIN;
            v->qs_last          = v->s.quarter_sample;
            v->s.quarter_sample = (v->mv_mode == MV_PMODE_1MV);
            v->s.mspel          = v->s.quarter_sample;
            status              = bitplane_decoding(v->direct_mb_plane, &v->dmb_is_raw, v);
            if (status < 0)
                return -1;
            av_log(v->s.avctx, AV_LOG_DEBUG, "MB Direct Type plane encoding: "
                   "Imode: %i, Invert: %i\n", status>>1, status&1);
            status = bitplane_decoding(v->s.mbskip_table, &v->skip_is_raw, v);
            if (status < 0)
                return -1;
            av_log(v->s.avctx, AV_LOG_DEBUG, "MB Skip plane encoding: "
                   "Imode: %i, Invert: %i\n", status>>1, status&1);
            v->s.mv_table_index = get_bits(gb, 2);
            v->cbpcy_vlc = &ff_vc1_cbpcy_p_vlc[get_bits(gb, 2)];
        }

        if (v->dquant) {
            av_log(v->s.avctx, AV_LOG_DEBUG, "VOP DQuant info\n");
            vop_dquant_decoding(v);
        }

        v->ttfrm = 0;
        if (v->vstransform) {
            v->ttmbf = get_bits1(gb);
            if (v->ttmbf) {
                v->ttfrm = ff_vc1_ttfrm_to_tt[get_bits(gb, 2)];
            }
        } else {
            v->ttmbf = 1;
            v->ttfrm = TT_8X8;
        }
        break;
    }

    if (v->fcm != PROGRESSIVE && !v->s.quarter_sample) {
        v->range_x <<= 1;
        v->range_y <<= 1;
    }

    /* AC Syntax */
    v->c_ac_table_index = decode012(gb);
    if (v->s.pict_type == AV_PICTURE_TYPE_I || v->s.pict_type == AV_PICTURE_TYPE_BI) {
        v->y_ac_table_index = decode012(gb);
    }
    /* DC Syntax */
    v->s.dc_table_index = get_bits1(gb);
    if ((v->s.pict_type == AV_PICTURE_TYPE_I || v->s.pict_type == AV_PICTURE_TYPE_BI)
        && v->dquant) {
        av_log(v->s.avctx, AV_LOG_DEBUG, "VOP DQuant info\n");
        vop_dquant_decoding(v);
    }

    v->bi_type = 0;
    if (v->s.pict_type == AV_PICTURE_TYPE_BI) {
        v->s.pict_type = AV_PICTURE_TYPE_B;
        v->bi_type = 1;
    }
    return 0;
}

static const uint32_t vc1_ac_tables[AC_MODES][186][2] = {
{
{ 0x0001,  2}, { 0x0005,  3}, { 0x000D,  4}, { 0x0012,  5}, { 0x000E,  6}, { 0x0015,  7},
{ 0x0013,  8}, { 0x003F,  8}, { 0x004B,  9}, { 0x011F,  9}, { 0x00B8, 10}, { 0x03E3, 10},
{ 0x0172, 11}, { 0x024D, 12}, { 0x03DA, 12}, { 0x02DD, 13}, { 0x1F55, 13}, { 0x05B9, 14},
{ 0x3EAE, 14}, { 0x0000,  4}, { 0x0010,  5}, { 0x0008,  7}, { 0x0020,  8}, { 0x0029,  9},
{ 0x01F4,  9}, { 0x0233, 10}, { 0x01E0, 11}, { 0x012A, 12}, { 0x03DD, 12}, { 0x050A, 13},
{ 0x1F29, 13}, { 0x0A42, 14}, { 0x1272, 15}, { 0x1737, 15}, { 0x0003,  5}, { 0x0011,  7},
{ 0x00C4,  8}, { 0x004B, 10}, { 0x00B4, 11}, { 0x07D4, 11}, { 0x0345, 12}, { 0x02D7, 13},
{ 0x07BF, 13}, { 0x0938, 14}, { 0x0BBB, 14}, { 0x095E, 15}, { 0x0013,  5}, { 0x0078,  7},
{ 0x0069,  9}, { 0x0232, 10}, { 0x0461, 11}, { 0x03EC, 12}, { 0x0520, 13}, { 0x1F2A, 13},
{ 0x3E50, 14}, { 0x3E51, 14}, { 0x1486, 15}, { 0x000C,  6}, { 0x0024,  9}, { 0x0094, 11},
{ 0x08C0, 12}, { 0x0F09, 14}, { 0x1EF0, 15}, { 0x003D,  6}, { 0x0053,  9}, { 0x01A0, 11},
{ 0x02D6, 13}, { 0x0F08, 14}, { 0x0013,  7}, { 0x007C,  9}, { 0x07C1, 11}, { 0x04AC, 14},
{ 0x001B,  7}, { 0x00A0, 10}, { 0x0344, 12}, { 0x0F79, 14}, { 0x0079,  7}, { 0x03E1, 10},
{ 0x02D4, 13}, { 0x2306, 14}, { 0x0021,  8}, { 0x023C, 10}, { 0x0FAE, 12}, { 0x23DE, 14},
{ 0x0035,  8}, { 0x0175, 11}, { 0x07B3, 13}, { 0x00C5,  8}, { 0x0174, 11}, { 0x0785, 13},
{ 0x0048,  9}, { 0x01A3, 11}, { 0x049E, 13}, { 0x002C,  9}, { 0x00FA, 10}, { 0x07D6, 11},
{ 0x0092, 10}, { 0x05CC, 13}, { 0x1EF1, 15}, { 0x00A3, 10}, { 0x03ED, 12}, { 0x093E, 14},
{ 0x01E2, 11}, { 0x1273, 15}, { 0x07C4, 11}, { 0x1487, 15}, { 0x0291, 12}, { 0x0293, 12},
{ 0x0F8A, 12}, { 0x0509, 13}, { 0x0508, 13}, { 0x078D, 13}, { 0x07BE, 13}, { 0x078C, 13},
{ 0x04AE, 14}, { 0x0BBA, 14}, { 0x2307, 14}, { 0x0B9A, 14}, { 0x1736, 15}, { 0x000E,  4},
{ 0x0045,  7}, { 0x01F3,  9}, { 0x047A, 11}, { 0x05DC, 13}, { 0x23DF, 14}, { 0x0019,  5},
{ 0x0028,  9}, { 0x0176, 11}, { 0x049D, 13}, { 0x23DD, 14}, { 0x0030,  6}, { 0x00A2, 10},
{ 0x02EF, 12}, { 0x05B8, 14}, { 0x003F,  6}, { 0x00A5, 10}, { 0x03DB, 12}, { 0x093F, 14},
{ 0x0044,  7}, { 0x07CB, 11}, { 0x095F, 15}, { 0x0063,  7}, { 0x03C3, 12}, { 0x0015,  8},
{ 0x08F6, 12}, { 0x0017,  8}, { 0x0498, 13}, { 0x002C,  8}, { 0x07B2, 13}, { 0x002F,  8},
{ 0x1F54, 13}, { 0x008D,  8}, { 0x07BD, 13}, { 0x008E,  8}, { 0x1182, 13}, { 0x00FB,  8},
{ 0x050B, 13}, { 0x002D,  8}, { 0x07C0, 11}, { 0x0079,  9}, { 0x1F5F, 13}, { 0x007A,  9},
{ 0x1F56, 13}, { 0x0231, 10}, { 0x03E4, 10}, { 0x01A1, 11}, { 0x0143, 11}, { 0x01F7, 11},
{ 0x016F, 12}, { 0x0292, 12}, { 0x02E7, 12}, { 0x016C, 12}, { 0x016D, 12}, { 0x03DC, 12},
{ 0x0F8B, 12}, { 0x0499, 13}, { 0x03D8, 12}, { 0x078E, 13}, { 0x02D5, 13}, { 0x1F5E, 13},
{ 0x1F2B, 13}, { 0x078F, 13}, { 0x04AD, 14}, { 0x3EAF, 14}, { 0x23DC, 14}, { 0x004A,  9}
},
{
{ 0x0000,  3}, { 0x0003,  4}, { 0x000B,  5}, { 0x0014,  6}, { 0x003F,  6}, { 0x005D,  7},
{ 0x00A2,  8}, { 0x00AC,  9}, { 0x016E,  9}, { 0x020A, 10}, { 0x02E2, 10}, { 0x0432, 11},
{ 0x05C9, 11}, { 0x0827, 12}, { 0x0B54, 12}, { 0x04E6, 13}, { 0x105F, 13}, { 0x172A, 13},
{ 0x20B2, 14}, { 0x2D4E, 14}, { 0x39F0, 14}, { 0x4175, 15}, { 0x5A9E, 15}, { 0x0004,  4},
{ 0x001E,  5}, { 0x0042,  7}, { 0x00B6,  8}, { 0x0173,  9}, { 0x0395, 10}, { 0x072E, 11},
{ 0x0B94, 12}, { 0x16A4, 13}, { 0x20B3, 14}, { 0x2E45, 14}, { 0x0005,  5}, { 0x0040,  7},
{ 0x0049,  9}, { 0x028F, 10}, { 0x05CB, 11}, { 0x048A, 13}, { 0x09DD, 14}, { 0x73E2, 15},
{ 0x0018,  5}, { 0x0025,  8}, { 0x008A, 10}, { 0x051B, 11}, { 0x0E5F, 12}, { 0x09C9, 14},
{ 0x139C, 15}, { 0x0029,  6}, { 0x004F,  9}, { 0x0412, 11}, { 0x048D, 13}, { 0x2E41, 14},
{ 0x0038,  6}, { 0x010E,  9}, { 0x05A8, 11}, { 0x105C, 13}, { 0x39F2, 14}, { 0x0058,  7},
{ 0x021F, 10}, { 0x0E7E, 12}, { 0x39FF, 14}, { 0x0023,  8}, { 0x02E3, 10}, { 0x04E5, 13},
{ 0x2E40, 14}, { 0x00A1,  8}, { 0x05BE, 11}, { 0x09C8, 14}, { 0x0083,  8}, { 0x013A, 11},
{ 0x1721, 13}, { 0x0044,  9}, { 0x0276, 12}, { 0x39F6, 14}, { 0x008B, 10}, { 0x04EF, 13},
{ 0x5A9B, 15}, { 0x0208, 10}, { 0x1CFE, 13}, { 0x0399, 10}, { 0x1CB4, 13}, { 0x039E, 10},
{ 0x39F3, 14}, { 0x05AB, 11}, { 0x73E3, 15}, { 0x0737, 11}, { 0x5A9F, 15}, { 0x082D, 12},
{ 0x0E69, 12}, { 0x0E68, 12}, { 0x0433, 11}, { 0x0B7B, 12}, { 0x2DF8, 14}, { 0x2E56, 14},
{ 0x2E57, 14}, { 0x39F7, 14}, { 0x51A5, 15}, { 0x0003,  3}, { 0x002A,  6}, { 0x00E4,  8},
{ 0x028E, 10}, { 0x0735, 11}, { 0x1058, 13}, { 0x1CFA, 13}, { 0x2DF9, 14}, { 0x4174, 15},
{ 0x0009,  4}, { 0x0054,  8}, { 0x0398, 10}, { 0x048B, 13}, { 0x139D, 15}, { 0x000D,  4},
{ 0x00AD,  9}, { 0x0826, 12}, { 0x2D4C, 14}, { 0x0011,  5}, { 0x016B,  9}, { 0x0B7F, 12},
{ 0x51A4, 15}, { 0x0019,  5}, { 0x021B, 10}, { 0x16FD, 13}, { 0x001D,  5}, { 0x0394, 10},
{ 0x28D3, 14}, { 0x002B,  6}, { 0x05BC, 11}, { 0x5A9A, 15}, { 0x002F,  6}, { 0x0247, 12},
{ 0x0010,  7}, { 0x0A35, 12}, { 0x003E,  6}, { 0x0B7A, 12}, { 0x0059,  7}, { 0x105E, 13},
{ 0x0026,  8}, { 0x09CF, 14}, { 0x0055,  8}, { 0x1CB5, 13}, { 0x0057,  8}, { 0x0E5B, 12},
{ 0x00A0,  8}, { 0x1468, 13}, { 0x0170,  9}, { 0x0090, 10}, { 0x01CE,  9}, { 0x021A, 10},
{ 0x0218, 10}, { 0x0168,  9}, { 0x021E, 10}, { 0x0244, 12}, { 0x0736, 11}, { 0x0138, 11},
{ 0x0519, 11}, { 0x0E5E, 12}, { 0x072C, 11}, { 0x0B55, 12}, { 0x09DC, 14}, { 0x20BB, 14},
{ 0x048C, 13}, { 0x1723, 13}, { 0x2E44, 14}, { 0x16A5, 13}, { 0x0518, 11}, { 0x39FE, 14},
{ 0x0169,  9}
},
{
{ 0x0001,  2}, { 0x0006,  3}, { 0x000F,  4}, { 0x0016,  5}, { 0x0020,  6}, { 0x0018,  7},
{ 0x0008,  8}, { 0x009A,  8}, { 0x0056,  9}, { 0x013E,  9}, { 0x00F0, 10}, { 0x03A5, 10},
{ 0x0077, 11}, { 0x01EF, 11}, { 0x009A, 12}, { 0x005D, 13}, { 0x0001,  4}, { 0x0011,  5},
{ 0x0002,  7}, { 0x000B,  8}, { 0x0012,  9}, { 0x01D6,  9}, { 0x027E, 10}, { 0x0191, 11},
{ 0x00EA, 12}, { 0x03DC, 12}, { 0x013B, 13}, { 0x0004,  5}, { 0x0014,  7}, { 0x009E,  8},
{ 0x0009, 10}, { 0x01AC, 11}, { 0x01E2, 11}, { 0x03CA, 12}, { 0x005F, 13}, { 0x0017,  5},
{ 0x004E,  7}, { 0x005E,  9}, { 0x00F3, 10}, { 0x01AD, 11}, { 0x00EC, 12}, { 0x05F0, 13},
{ 0x000E,  6}, { 0x00E1,  8}, { 0x03A4, 10}, { 0x009C, 12}, { 0x013D, 13}, { 0x003B,  6},
{ 0x001C,  9}, { 0x0014, 11}, { 0x09BE, 12}, { 0x0006,  7}, { 0x007A,  9}, { 0x0190, 11},
{ 0x0137, 13}, { 0x001B,  7}, { 0x0008, 10}, { 0x075C, 11}, { 0x0071,  7}, { 0x00D7, 10},
{ 0x09BF, 12}, { 0x0007,  8}, { 0x00AF, 10}, { 0x04CC, 11}, { 0x0034,  8}, { 0x0265, 10},
{ 0x009F, 12}, { 0x00E0,  8}, { 0x0016, 11}, { 0x0327, 12}, { 0x0015,  9}, { 0x017D, 11},
{ 0x0EBB, 12}, { 0x0014,  9}, { 0x00F6, 10}, { 0x01E4, 11}, { 0x00CB, 10}, { 0x099D, 12},
{ 0x00CA, 10}, { 0x02FC, 12}, { 0x017F, 11}, { 0x04CD, 11}, { 0x02FD, 12}, { 0x04FE, 11},
{ 0x013A, 13}, { 0x000A,  4}, { 0x0042,  7}, { 0x01D3,  9}, { 0x04DD, 11}, { 0x0012,  5},
{ 0x00E8,  8}, { 0x004C, 11}, { 0x0136, 13}, { 0x0039,  6}, { 0x0264, 10}, { 0x0EBA, 12},
{ 0x0000,  7}, { 0x00AE, 10}, { 0x099C, 12}, { 0x001F,  7}, { 0x04DE, 11}, { 0x0043,  7},
{ 0x04DC, 11}, { 0x0003,  8}, { 0x03CB, 12}, { 0x0006,  8}, { 0x099E, 12}, { 0x002A,  8},
{ 0x05F1, 13}, { 0x000F,  8}, { 0x09FE, 12}, { 0x0033,  8}, { 0x09FF, 12}, { 0x0098,  8},
{ 0x099F, 12}, { 0x00EA,  8}, { 0x013C, 13}, { 0x002E,  8}, { 0x0192, 11}, { 0x0136,  9},
{ 0x006A,  9}, { 0x0015, 11}, { 0x03AF, 10}, { 0x01E3, 11}, { 0x0074, 11}, { 0x00EB, 12},
{ 0x02F9, 12}, { 0x005C, 13}, { 0x00ED, 12}, { 0x03DD, 12}, { 0x0326, 12}, { 0x005E, 13},
{ 0x0016,  7}
},
{
{ 0x0004,  3}, { 0x0014,  5}, { 0x0017,  7}, { 0x007F,  8}, { 0x0154,  9}, { 0x01F2, 10},
{ 0x00BF, 11}, { 0x0065, 12}, { 0x0AAA, 12}, { 0x0630, 13}, { 0x1597, 13}, { 0x03B7, 14},
{ 0x2B22, 14}, { 0x0BE6, 15}, { 0x000B,  4}, { 0x0037,  7}, { 0x0062,  9}, { 0x0007, 11},
{ 0x0166, 12}, { 0x00CE, 13}, { 0x1590, 13}, { 0x05F6, 14}, { 0x0BE7, 15}, { 0x0007,  5},
{ 0x006D,  8}, { 0x0003, 11}, { 0x031F, 12}, { 0x05F2, 14}, { 0x0002,  6}, { 0x0061,  9},
{ 0x0055, 12}, { 0x01DF, 14}, { 0x001A,  6}, { 0x001E, 10}, { 0x0AC9, 12}, { 0x2B23, 14},
{ 0x001E,  6}, { 0x001F, 10}, { 0x0AC3, 12}, { 0x2B2B, 14}, { 0x0006,  7}, { 0x0004, 11},
{ 0x02F8, 13}, { 0x0019,  7}, { 0x0006, 11}, { 0x063D, 13}, { 0x0057,  7}, { 0x0182, 11},
{ 0x2AA2, 14}, { 0x0004,  8}, { 0x0180, 11}, { 0x059C, 14}, { 0x007D,  8}, { 0x0164, 12},
{ 0x076D, 15}, { 0x0002,  9}, { 0x018D, 11}, { 0x1581, 13}, { 0x00AD,  8}, { 0x0060, 12},
{ 0x0C67, 14}, { 0x001C,  9}, { 0x00EE, 13}, { 0x0003,  9}, { 0x02CF, 13}, { 0x00D9,  9},
{ 0x1580, 13}, { 0x0002, 11}, { 0x0183, 11}, { 0x0057, 12}, { 0x0061, 12}, { 0x0031, 11},
{ 0x0066, 12}, { 0x0631, 13}, { 0x0632, 13}, { 0x00AC, 13}, { 0x031D, 12}, { 0x0076, 12},
{ 0x003A, 11}, { 0x0165, 12}, { 0x0C66, 14}, { 0x0003,  2}, { 0x0054,  7}, { 0x02AB, 10},
{ 0x0016, 13}, { 0x05F7, 14}, { 0x0005,  4}, { 0x00F8,  9}, { 0x0AA9, 12}, { 0x005F, 15},
{ 0x0004,  4}, { 0x001C, 10}, { 0x1550, 13}, { 0x0004,  5}, { 0x0077, 11}, { 0x076C, 15},
{ 0x000E,  5}, { 0x000A, 12}, { 0x000C,  5}, { 0x0562, 11}, { 0x0004,  6}, { 0x031C, 12},
{ 0x0006,  6}, { 0x00C8, 13}, { 0x000D,  6}, { 0x01DA, 13}, { 0x0007,  6}, { 0x00C9, 13},
{ 0x0001,  7}, { 0x002E, 14}, { 0x0014,  7}, { 0x1596, 13}, { 0x000A,  7}, { 0x0AC2, 12},
{ 0x0016,  7}, { 0x015B, 14}, { 0x0015,  7}, { 0x015A, 14}, { 0x000F,  8}, { 0x005E, 15},
{ 0x007E,  8}, { 0x00AB,  8}, { 0x002D,  9}, { 0x00D8,  9}, { 0x000B,  9}, { 0x0014, 10},
{ 0x02B3, 10}, { 0x01F3, 10}, { 0x003A, 10}, { 0x0000, 10}, { 0x0058, 10}, { 0x002E,  9},
{ 0x005E, 10}, { 0x0563, 11}, { 0x00EC, 12}, { 0x0054, 12}, { 0x0AC1, 12}, { 0x1556, 13},
{ 0x02FA, 13}, { 0x0181, 11}, { 0x1557, 13}, { 0x059D, 14}, { 0x2AA3, 14}, { 0x2B2A, 14},
{ 0x01DE, 14}, { 0x063C, 13}, { 0x00CF, 13}, { 0x1594, 13}, { 0x000D,  9}
},
{
{ 0x0002,  2}, { 0x0006,  3}, { 0x000F,  4}, { 0x000D,  5}, { 0x000C,  5}, { 0x0015,  6},
{ 0x0013,  6}, { 0x0012,  6}, { 0x0017,  7}, { 0x001F,  8}, { 0x001E,  8}, { 0x001D,  8},
{ 0x0025,  9}, { 0x0024,  9}, { 0x0023,  9}, { 0x0021,  9}, { 0x0021, 10}, { 0x0020, 10},
{ 0x000F, 10}, { 0x000E, 10}, { 0x0007, 11}, { 0x0006, 11}, { 0x0020, 11}, { 0x0021, 11},
{ 0x0050, 12}, { 0x0051, 12}, { 0x0052, 12}, { 0x000E,  4}, { 0x0014,  6}, { 0x0016,  7},
{ 0x001C,  8}, { 0x0020,  9}, { 0x001F,  9}, { 0x000D, 10}, { 0x0022, 11}, { 0x0053, 12},
{ 0x0055, 12}, { 0x000B,  5}, { 0x0015,  7}, { 0x001E,  9}, { 0x000C, 10}, { 0x0056, 12},
{ 0x0011,  6}, { 0x001B,  8}, { 0x001D,  9}, { 0x000B, 10}, { 0x0010,  6}, { 0x0022,  9},
{ 0x000A, 10}, { 0x000D,  6}, { 0x001C,  9}, { 0x0008, 10}, { 0x0012,  7}, { 0x001B,  9},
{ 0x0054, 12}, { 0x0014,  7}, { 0x001A,  9}, { 0x0057, 12}, { 0x0019,  8}, { 0x0009, 10},
{ 0x0018,  8}, { 0x0023, 11}, { 0x0017,  8}, { 0x0019,  9}, { 0x0018,  9}, { 0x0007, 10},
{ 0x0058, 12}, { 0x0007,  4}, { 0x000C,  6}, { 0x0016,  8}, { 0x0017,  9}, { 0x0006, 10},
{ 0x0005, 11}, { 0x0004, 11}, { 0x0059, 12}, { 0x000F,  6}, { 0x0016,  9}, { 0x0005, 10},
{ 0x000E,  6}, { 0x0004, 10}, { 0x0011,  7}, { 0x0024, 11}, { 0x0010,  7}, { 0x0025, 11},
{ 0x0013,  7}, { 0x005A, 12}, { 0x0015,  8}, { 0x005B, 12}, { 0x0014,  8}, { 0x0013,  8},
{ 0x001A,  8}, { 0x0015,  9}, { 0x0014,  9}, { 0x0013,  9}, { 0x0012,  9}, { 0x0011,  9},
{ 0x0026, 11}, { 0x0027, 11}, { 0x005C, 12}, { 0x005D, 12}, { 0x005E, 12}, { 0x005F, 12},
{ 0x0003,  7}
},
{
{ 0x0002,  2}, { 0x000F,  4}, { 0x0015,  6}, { 0x0017,  7}, { 0x001F,  8}, { 0x0025,  9},
{ 0x0024,  9}, { 0x0021, 10}, { 0x0020, 10}, { 0x0007, 11}, { 0x0006, 11}, { 0x0020, 11},
{ 0x0006,  3}, { 0x0014,  6}, { 0x001E,  8}, { 0x000F, 10}, { 0x0021, 11}, { 0x0050, 12},
{ 0x000E,  4}, { 0x001D,  8}, { 0x000E, 10}, { 0x0051, 12}, { 0x000D,  5}, { 0x0023,  9},
{ 0x000D, 10}, { 0x000C,  5}, { 0x0022,  9}, { 0x0052, 12}, { 0x000B,  5}, { 0x000C, 10},
{ 0x0053, 12}, { 0x0013,  6}, { 0x000B, 10}, { 0x0054, 12}, { 0x0012,  6}, { 0x000A, 10},
{ 0x0011,  6}, { 0x0009, 10}, { 0x0010,  6}, { 0x0008, 10}, { 0x0016,  7}, { 0x0055, 12},
{ 0x0015,  7}, { 0x0014,  7}, { 0x001C,  8}, { 0x001B,  8}, { 0x0021,  9}, { 0x0020,  9},
{ 0x001F,  9}, { 0x001E,  9}, { 0x001D,  9}, { 0x001C,  9}, { 0x001B,  9}, { 0x001A,  9},
{ 0x0022, 11}, { 0x0023, 11}, { 0x0056, 12}, { 0x0057, 12}, { 0x0007,  4}, { 0x0019,  9},
{ 0x0005, 11}, { 0x000F,  6}, { 0x0004, 11}, { 0x000E,  6}, { 0x000D,  6}, { 0x000C,  6},
{ 0x0013,  7}, { 0x0012,  7}, { 0x0011,  7}, { 0x0010,  7}, { 0x001A,  8}, { 0x0019,  8},
{ 0x0018,  8}, { 0x0017,  8}, { 0x0016,  8}, { 0x0015,  8}, { 0x0014,  8}, { 0x0013,  8},
{ 0x0018,  9}, { 0x0017,  9}, { 0x0016,  9}, { 0x0015,  9}, { 0x0014,  9}, { 0x0013,  9},
{ 0x0012,  9}, { 0x0011,  9}, { 0x0007, 10}, { 0x0006, 10}, { 0x0005, 10}, { 0x0004, 10},
{ 0x0024, 11}, { 0x0025, 11}, { 0x0026, 11}, { 0x0027, 11}, { 0x0058, 12}, { 0x0059, 12},
{ 0x005A, 12}, { 0x005B, 12}, { 0x005C, 12}, { 0x005D, 12}, { 0x005E, 12}, { 0x005F, 12},
{ 0x0003,  7}
},
{
{ 0x0000,  2}, { 0x0003,  3}, { 0x000D,  4}, { 0x0005,  4}, { 0x001C,  5}, { 0x0016,  5},
{ 0x003F,  6}, { 0x003A,  6}, { 0x002E,  6}, { 0x0022,  6}, { 0x007B,  7}, { 0x0067,  7},
{ 0x005F,  7}, { 0x0047,  7}, { 0x0026,  7}, { 0x00EF,  8}, { 0x00CD,  8}, { 0x00C1,  8},
{ 0x00A9,  8}, { 0x004F,  8}, { 0x01F2,  9}, { 0x01DD,  9}, { 0x0199,  9}, { 0x0185,  9},
{ 0x015D,  9}, { 0x011B,  9}, { 0x03EF, 10}, { 0x03E1, 10}, { 0x03C8, 10}, { 0x0331, 10},
{ 0x0303, 10}, { 0x02F1, 10}, { 0x02A0, 10}, { 0x0233, 10}, { 0x0126, 10}, { 0x07C0, 11},
{ 0x076F, 11}, { 0x076C, 11}, { 0x0661, 11}, { 0x0604, 11}, { 0x0572, 11}, { 0x0551, 11},
{ 0x046A, 11}, { 0x0274, 11}, { 0x0F27, 12}, { 0x0F24, 12}, { 0x0EDB, 12}, { 0x0C8E, 12},
{ 0x0C0B, 12}, { 0x0C0A, 12}, { 0x0AE3, 12}, { 0x08D6, 12}, { 0x0490, 12}, { 0x0495, 12},
{ 0x1F19, 13}, { 0x1DB5, 13}, { 0x0009,  4}, { 0x0010,  5}, { 0x0029,  6}, { 0x0062,  7},
{ 0x00F3,  8}, { 0x00AD,  8}, { 0x01E5,  9}, { 0x0179,  9}, { 0x009C,  9}, { 0x03B1, 10},
{ 0x02AE, 10}, { 0x0127, 10}, { 0x076E, 11}, { 0x0570, 11}, { 0x0275, 11}, { 0x0F25, 12},
{ 0x0EC0, 12}, { 0x0AA0, 12}, { 0x08D7, 12}, { 0x1E4C, 13}, { 0x0008,  5}, { 0x0063,  7},
{ 0x00AF,  8}, { 0x017B,  9}, { 0x03B3, 10}, { 0x07DD, 11}, { 0x0640, 11}, { 0x0F8D, 12},
{ 0x0BC1, 12}, { 0x0491, 12}, { 0x0028,  6}, { 0x00C3,  8}, { 0x0151,  9}, { 0x02A1, 10},
{ 0x0573, 11}, { 0x0EC3, 12}, { 0x1F35, 13}, { 0x0065,  7}, { 0x01DA,  9}, { 0x02AF, 10},
{ 0x0277, 11}, { 0x08C9, 12}, { 0x1781, 13}, { 0x0025,  7}, { 0x0118,  9}, { 0x0646, 11},
{ 0x0AA6, 12}, { 0x1780, 13}, { 0x00C9,  8}, { 0x0321, 10}, { 0x0F9B, 12}, { 0x191E, 13},
{ 0x0048,  8}, { 0x07CC, 11}, { 0x0AA1, 12}, { 0x0180,  9}, { 0x0465, 11}, { 0x1905, 13},
{ 0x03E2, 10}, { 0x0EC1, 12}, { 0x3C9B, 14}, { 0x02F4, 10}, { 0x08C8, 12}, { 0x07C1, 11},
{ 0x0928, 13}, { 0x05E1, 11}, { 0x320D, 14}, { 0x0EC2, 12}, { 0x6418, 15}, { 0x1F34, 13},
{ 0x0078,  7}, { 0x0155,  9}, { 0x0552, 11}, { 0x191F, 13}, { 0x00FA,  8}, { 0x07DC, 11},
{ 0x1907, 13}, { 0x00AC,  8}, { 0x0249, 11}, { 0x13B1, 14}, { 0x01F6,  9}, { 0x0AE2, 12},
{ 0x01DC,  9}, { 0x04ED, 12}, { 0x0184,  9}, { 0x1904, 13}, { 0x0156,  9}, { 0x09D9, 13},
{ 0x03E7, 10}, { 0x0929, 13}, { 0x03B2, 10}, { 0x3B68, 14}, { 0x02F5, 10}, { 0x13B0, 14},
{ 0x0322, 10}, { 0x3B69, 14}, { 0x0234, 10}, { 0x7935, 15}, { 0x07C7, 11}, { 0xC833, 16},
{ 0x0660, 11}, { 0x7934, 15}, { 0x024B, 11}, { 0xC832, 16}, { 0x0AA7, 12}, { 0x1F18, 13},
{ 0x007A,  7}
},
{
{ 0x0002,  2}, { 0x0000,  3}, { 0x001E,  5}, { 0x0004,  5}, { 0x0012,  6}, { 0x0070,  7},
{ 0x001A,  7}, { 0x005F,  8}, { 0x0047,  8}, { 0x01D3,  9}, { 0x00B5,  9}, { 0x0057,  9},
{ 0x03B5, 10}, { 0x016D, 10}, { 0x0162, 10}, { 0x07CE, 11}, { 0x0719, 11}, { 0x0691, 11},
{ 0x02C6, 11}, { 0x0156, 11}, { 0x0F92, 12}, { 0x0D2E, 12}, { 0x0D20, 12}, { 0x059E, 12},
{ 0x0468, 12}, { 0x02A6, 12}, { 0x1DA2, 13}, { 0x1C60, 13}, { 0x1A43, 13}, { 0x0B1D, 13},
{ 0x08C0, 13}, { 0x055D, 13}, { 0x0003,  3}, { 0x000A,  5}, { 0x0077,  7}, { 0x00E5,  8},
{ 0x01D9,  9}, { 0x03E5, 10}, { 0x0166, 10}, { 0x0694, 11}, { 0x0152, 11}, { 0x059F, 12},
{ 0x1F3C, 13}, { 0x1A4B, 13}, { 0x055E, 13}, { 0x000C,  4}, { 0x007D,  7}, { 0x0044,  8},
{ 0x03E0, 10}, { 0x0769, 11}, { 0x0E31, 12}, { 0x1F26, 13}, { 0x055C, 13}, { 0x001B,  5},
{ 0x00E2,  8}, { 0x03A5, 10}, { 0x02C9, 11}, { 0x1F23, 13}, { 0x3B47, 14}, { 0x0007,  5},
{ 0x01D8,  9}, { 0x02D8, 11}, { 0x1F27, 13}, { 0x3494, 14}, { 0x0035,  6}, { 0x03E1, 10},
{ 0x059C, 12}, { 0x38C3, 14}, { 0x000C,  6}, { 0x0165, 10}, { 0x1D23, 13}, { 0x1638, 14},
{ 0x0068,  7}, { 0x0693, 11}, { 0x3A45, 14}, { 0x0020,  7}, { 0x0F90, 12}, { 0x7CF6, 15},
{ 0x00E8,  8}, { 0x058F, 12}, { 0x2CEF, 15}, { 0x0045,  8}, { 0x0B3A, 13}, { 0x01F1,  9},
{ 0x3B46, 14}, { 0x01A7,  9}, { 0x1676, 14}, { 0x0056,  9}, { 0x692A, 15}, { 0x038D, 10},
{ 0xE309, 16}, { 0x00AA, 10}, { 0x1C611, 17}, { 0x02DF, 11}, { 0xB3B9, 17}, { 0x02C8, 11},
{ 0x38C20, 18}, { 0x01B0, 11}, { 0x16390, 18}, { 0x0F9F, 12}, { 0x16771, 18}, { 0x0ED0, 12},
{ 0x71843, 19}, { 0x0D2A, 12}, { 0xF9E8C, 20}, { 0x0461, 12}, { 0xF9E8E, 20}, { 0x0B67, 13},
{ 0x055F, 13}, { 0x003F,  6}, { 0x006D,  9}, { 0x0E90, 12}, { 0x054E, 13}, { 0x0013,  6},
{ 0x0119, 10}, { 0x0B66, 13}, { 0x000B,  6}, { 0x0235, 11}, { 0x7CF5, 15}, { 0x0075,  7},
{ 0x0D24, 12}, { 0xF9E9, 16}, { 0x002E,  7}, { 0x1F22, 13}, { 0x0021,  7}, { 0x054F, 13},
{ 0x0014,  7}, { 0x3A44, 14}, { 0x00E4,  8}, { 0x7CF7, 15}, { 0x005E,  8}, { 0x7185, 15},
{ 0x0037,  8}, { 0x2C73, 15}, { 0x01DB,  9}, { 0x59DD, 16}, { 0x01C7,  9}, { 0x692B, 15},
{ 0x01A6,  9}, { 0x58E5, 16}, { 0x00B4,  9}, { 0x1F3D0, 17}, { 0x00B0,  9}, { 0xB1C9, 17},
{ 0x03E6, 10}, { 0x16770, 18}, { 0x016E, 10}, { 0x3E7A2, 18}, { 0x011B, 10}, { 0xF9E8D, 20},
{ 0x00D9, 10}, { 0xF9E8F, 20}, { 0x00A8, 10}, { 0x2C723, 19}, { 0x0749, 11}, { 0xE3084, 20},
{ 0x0696, 11}, { 0x58E45, 20}, { 0x02DE, 11}, { 0xB1C88, 21}, { 0x0231, 11}, { 0x1C610A, 21},
{ 0x01B1, 11}, { 0x71842D, 23}, { 0x0D2B, 12}, { 0x38C217, 22}, { 0x0D2F, 12}, { 0x163913, 22},
{ 0x05B2, 12}, { 0x163912, 22}, { 0x0469, 12}, { 0x71842C, 23}, { 0x1A42, 13}, { 0x08C1, 13},
{ 0x0073,  7}
}
};

static const uint16_t vlc_offs[] = {
        0,   520,   552,   616,  1128,  1160,  1224,  1740,  1772,  1836,  1900,  2436,
     2986,  3050,  3610,  4154,  4218,  4746,  5326,  5390,  5902,  6554,  7658,  8342,
     9304,  9988, 10630, 11234, 12174, 13006, 13560, 14232, 14786, 15432, 16350, 17522,
    20372, 21818, 22330, 22394, 23166, 23678, 23742, 24820, 25332, 25396, 26460, 26980,
    27048, 27592, 27600, 27608, 27616, 27624, 28224, 28258, 28290, 28802, 28834, 28866,
    29378, 29412, 29444, 29960, 29994, 30026, 30538, 30572, 30604, 31120, 31154, 31186,
    31714, 31746, 31778, 32306, 32340, 32372
};

/**
 * Init VC-1 specific tables and VC1Context members
 * @param v The VC1Context to initialize
 * @return Status
 */
int ff_vc1_init_common(VC1Context *v)
{
    static int done = 0;
    int i = 0;
    static VLC_TYPE vlc_table[32372][2];

    v->hrd_rate = v->hrd_buffer = NULL;

    /* VLC tables */
    if (!done) {
        INIT_VLC_STATIC(&ff_vc1_bfraction_vlc, VC1_BFRACTION_VLC_BITS, 23,
                        ff_vc1_bfraction_bits, 1, 1,
                        ff_vc1_bfraction_codes, 1, 1, 1 << VC1_BFRACTION_VLC_BITS);
        INIT_VLC_STATIC(&ff_vc1_norm2_vlc, VC1_NORM2_VLC_BITS, 4,
                        ff_vc1_norm2_bits, 1, 1,
                        ff_vc1_norm2_codes, 1, 1, 1 << VC1_NORM2_VLC_BITS);
        INIT_VLC_STATIC(&ff_vc1_norm6_vlc, VC1_NORM6_VLC_BITS, 64,
                        ff_vc1_norm6_bits, 1, 1,
                        ff_vc1_norm6_codes, 2, 2, 556);
        INIT_VLC_STATIC(&ff_vc1_imode_vlc, VC1_IMODE_VLC_BITS, 7,
                        ff_vc1_imode_bits, 1, 1,
                        ff_vc1_imode_codes, 1, 1, 1 << VC1_IMODE_VLC_BITS);
        for (i = 0; i < 3; i++) {
            ff_vc1_ttmb_vlc[i].table           = &vlc_table[vlc_offs[i * 3 + 0]];
            ff_vc1_ttmb_vlc[i].table_allocated = vlc_offs[i * 3 + 1] - vlc_offs[i * 3 + 0];
            init_vlc(&ff_vc1_ttmb_vlc[i], VC1_TTMB_VLC_BITS, 16,
                     ff_vc1_ttmb_bits[i], 1, 1,
                     ff_vc1_ttmb_codes[i], 2, 2, INIT_VLC_USE_NEW_STATIC);
            ff_vc1_ttblk_vlc[i].table           = &vlc_table[vlc_offs[i * 3 + 1]];
            ff_vc1_ttblk_vlc[i].table_allocated = vlc_offs[i * 3 + 2] - vlc_offs[i * 3 + 1];
            init_vlc(&ff_vc1_ttblk_vlc[i], VC1_TTBLK_VLC_BITS, 8,
                     ff_vc1_ttblk_bits[i], 1, 1,
                     ff_vc1_ttblk_codes[i], 1, 1, INIT_VLC_USE_NEW_STATIC);
            ff_vc1_subblkpat_vlc[i].table           = &vlc_table[vlc_offs[i * 3 + 2]];
            ff_vc1_subblkpat_vlc[i].table_allocated = vlc_offs[i * 3 + 3] - vlc_offs[i * 3 + 2];
            init_vlc(&ff_vc1_subblkpat_vlc[i], VC1_SUBBLKPAT_VLC_BITS, 15,
                     ff_vc1_subblkpat_bits[i], 1, 1,
                     ff_vc1_subblkpat_codes[i], 1, 1, INIT_VLC_USE_NEW_STATIC);
        }
        for (i = 0; i < 4; i++) {
            ff_vc1_4mv_block_pattern_vlc[i].table           = &vlc_table[vlc_offs[i * 3 + 9]];
            ff_vc1_4mv_block_pattern_vlc[i].table_allocated = vlc_offs[i * 3 + 10] - vlc_offs[i * 3 + 9];
            init_vlc(&ff_vc1_4mv_block_pattern_vlc[i], VC1_4MV_BLOCK_PATTERN_VLC_BITS, 16,
                     ff_vc1_4mv_block_pattern_bits[i], 1, 1,
                     ff_vc1_4mv_block_pattern_codes[i], 1, 1, INIT_VLC_USE_NEW_STATIC);
            ff_vc1_cbpcy_p_vlc[i].table           = &vlc_table[vlc_offs[i * 3 + 10]];
            ff_vc1_cbpcy_p_vlc[i].table_allocated = vlc_offs[i * 3 + 11] - vlc_offs[i * 3 + 10];
            init_vlc(&ff_vc1_cbpcy_p_vlc[i], VC1_CBPCY_P_VLC_BITS, 64,
                     ff_vc1_cbpcy_p_bits[i], 1, 1,
                     ff_vc1_cbpcy_p_codes[i], 2, 2, INIT_VLC_USE_NEW_STATIC);
            ff_vc1_mv_diff_vlc[i].table           = &vlc_table[vlc_offs[i * 3 + 11]];
            ff_vc1_mv_diff_vlc[i].table_allocated = vlc_offs[i * 3 + 12] - vlc_offs[i * 3 + 11];
            init_vlc(&ff_vc1_mv_diff_vlc[i], VC1_MV_DIFF_VLC_BITS, 73,
                     ff_vc1_mv_diff_bits[i], 1, 1,
                     ff_vc1_mv_diff_codes[i], 2, 2, INIT_VLC_USE_NEW_STATIC);
        }
        for (i = 0; i < 8; i++) {
            ff_vc1_ac_coeff_table[i].table           = &vlc_table[vlc_offs[i * 2 + 21]];
            ff_vc1_ac_coeff_table[i].table_allocated = vlc_offs[i * 2 + 22] - vlc_offs[i * 2 + 21];
            init_vlc(&ff_vc1_ac_coeff_table[i], AC_VLC_BITS, ff_vc1_ac_sizes[i],
                     &vc1_ac_tables[i][0][1], 8, 4,
                     &vc1_ac_tables[i][0][0], 8, 4, INIT_VLC_USE_NEW_STATIC);
            /* initialize interlaced MVDATA tables (2-Ref) */
            ff_vc1_2ref_mvdata_vlc[i].table           = &vlc_table[vlc_offs[i * 2 + 22]];
            ff_vc1_2ref_mvdata_vlc[i].table_allocated = vlc_offs[i * 2 + 23] - vlc_offs[i * 2 + 22];
            init_vlc(&ff_vc1_2ref_mvdata_vlc[i], VC1_2REF_MVDATA_VLC_BITS, 126,
                     ff_vc1_2ref_mvdata_bits[i], 1, 1,
                     ff_vc1_2ref_mvdata_codes[i], 4, 4, INIT_VLC_USE_NEW_STATIC);
        }
        for (i = 0; i < 4; i++) {
            /* initialize 4MV MBMODE VLC tables for interlaced frame P picture */
            ff_vc1_intfr_4mv_mbmode_vlc[i].table           = &vlc_table[vlc_offs[i * 3 + 37]];
            ff_vc1_intfr_4mv_mbmode_vlc[i].table_allocated = vlc_offs[i * 3 + 38] - vlc_offs[i * 3 + 37];
            init_vlc(&ff_vc1_intfr_4mv_mbmode_vlc[i], VC1_INTFR_4MV_MBMODE_VLC_BITS, 15,
                     ff_vc1_intfr_4mv_mbmode_bits[i], 1, 1,
                     ff_vc1_intfr_4mv_mbmode_codes[i], 2, 2, INIT_VLC_USE_NEW_STATIC);
            /* initialize NON-4MV MBMODE VLC tables for the same */
            ff_vc1_intfr_non4mv_mbmode_vlc[i].table           = &vlc_table[vlc_offs[i * 3 + 38]];
            ff_vc1_intfr_non4mv_mbmode_vlc[i].table_allocated = vlc_offs[i * 3 + 39] - vlc_offs[i * 3 + 38];
            init_vlc(&ff_vc1_intfr_non4mv_mbmode_vlc[i], VC1_INTFR_NON4MV_MBMODE_VLC_BITS, 9,
                     ff_vc1_intfr_non4mv_mbmode_bits[i], 1, 1,
                     ff_vc1_intfr_non4mv_mbmode_codes[i], 1, 1, INIT_VLC_USE_NEW_STATIC);
            /* initialize interlaced MVDATA tables (1-Ref) */
            ff_vc1_1ref_mvdata_vlc[i].table           = &vlc_table[vlc_offs[i * 3 + 39]];
            ff_vc1_1ref_mvdata_vlc[i].table_allocated = vlc_offs[i * 3 + 40] - vlc_offs[i * 3 + 39];
            init_vlc(&ff_vc1_1ref_mvdata_vlc[i], VC1_1REF_MVDATA_VLC_BITS, 72,
                     ff_vc1_1ref_mvdata_bits[i], 1, 1,
                     ff_vc1_1ref_mvdata_codes[i], 4, 4, INIT_VLC_USE_NEW_STATIC);
        }
        for (i = 0; i < 4; i++) {
            /* Initialize 2MV Block pattern VLC tables */
            ff_vc1_2mv_block_pattern_vlc[i].table           = &vlc_table[vlc_offs[i + 49]];
            ff_vc1_2mv_block_pattern_vlc[i].table_allocated = vlc_offs[i + 50] - vlc_offs[i + 49];
            init_vlc(&ff_vc1_2mv_block_pattern_vlc[i], VC1_2MV_BLOCK_PATTERN_VLC_BITS, 4,
                     ff_vc1_2mv_block_pattern_bits[i], 1, 1,
                     ff_vc1_2mv_block_pattern_codes[i], 1, 1, INIT_VLC_USE_NEW_STATIC);
        }
        for (i = 0; i < 8; i++) {
            /* Initialize interlaced CBPCY VLC tables (Table 124 - Table 131) */
            ff_vc1_icbpcy_vlc[i].table           = &vlc_table[vlc_offs[i * 3 + 53]];
            ff_vc1_icbpcy_vlc[i].table_allocated = vlc_offs[i * 3 + 54] - vlc_offs[i * 3 + 53];
            init_vlc(&ff_vc1_icbpcy_vlc[i], VC1_ICBPCY_VLC_BITS, 63,
                     ff_vc1_icbpcy_p_bits[i], 1, 1,
                     ff_vc1_icbpcy_p_codes[i], 2, 2, INIT_VLC_USE_NEW_STATIC);
            /* Initialize interlaced field picture MBMODE VLC tables */
            ff_vc1_if_mmv_mbmode_vlc[i].table           = &vlc_table[vlc_offs[i * 3 + 54]];
            ff_vc1_if_mmv_mbmode_vlc[i].table_allocated = vlc_offs[i * 3 + 55] - vlc_offs[i * 3 + 54];
            init_vlc(&ff_vc1_if_mmv_mbmode_vlc[i], VC1_IF_MMV_MBMODE_VLC_BITS, 8,
                     ff_vc1_if_mmv_mbmode_bits[i], 1, 1,
                     ff_vc1_if_mmv_mbmode_codes[i], 1, 1, INIT_VLC_USE_NEW_STATIC);
            ff_vc1_if_1mv_mbmode_vlc[i].table           = &vlc_table[vlc_offs[i * 3 + 55]];
            ff_vc1_if_1mv_mbmode_vlc[i].table_allocated = vlc_offs[i * 3 + 56] - vlc_offs[i * 3 + 55];
            init_vlc(&ff_vc1_if_1mv_mbmode_vlc[i], VC1_IF_1MV_MBMODE_VLC_BITS, 6,
                     ff_vc1_if_1mv_mbmode_bits[i], 1, 1,
                     ff_vc1_if_1mv_mbmode_codes[i], 1, 1, INIT_VLC_USE_NEW_STATIC);
        }
        done = 1;
    }

    /* Other defaults */
    v->pq      = -1;
    v->mvrange = 0; /* 7.1.1.18, p80 */

    return 0;
}<|MERGE_RESOLUTION|>--- conflicted
+++ resolved
@@ -583,13 +583,9 @@
 
     if (v->finterpflag)
         v->interpfrm = get_bits1(gb);
-<<<<<<< HEAD
     if (!v->s.avctx->codec)
         return -1;
-    if (v->s.avctx->codec->id == AV_CODEC_ID_MSS2)
-=======
     if (v->s.avctx->codec_id == AV_CODEC_ID_MSS2)
->>>>>>> 5d2be71b
         v->respic   =
         v->rangered =
         v->multires = get_bits(gb, 2) == 1;

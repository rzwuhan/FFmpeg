--- conflicted
+++ resolved
@@ -54,13 +54,10 @@
     int is_avc;
     int nal_length_size;
     int got_first;
-<<<<<<< HEAD
+    int picture_structure;
     uint8_t parse_history[6];
     int parse_history_count;
     int parse_last_mb;
-=======
-    int picture_structure;
->>>>>>> 72da8d9b
 } H264ParseContext;
 
 
@@ -167,11 +164,7 @@
         get_bits1(gb); // direct_spatial_mv_pred
 
     if (ff_h264_parse_ref_count(&list_count, ref_count, gb, p->ps.pps,
-<<<<<<< HEAD
-                                slice_type_nos, h->picture_structure, h->avctx) < 0)
-=======
-                                slice_type_nos, p->picture_structure) < 0)
->>>>>>> 72da8d9b
+                                slice_type_nos, p->picture_structure, avctx) < 0)
         return AVERROR_INVALIDDATA;
 
     if (slice_type_nos != AV_PICTURE_TYPE_I) {
@@ -266,12 +259,6 @@
                                   const uint8_t * const buf, int buf_size)
 {
     H264ParseContext *p = s->priv_data;
-<<<<<<< HEAD
-    H264Context      *h = &p->h;
-=======
-    const uint8_t *buf_end = buf + buf_size;
-
->>>>>>> 72da8d9b
     H2645NAL nal = { NULL };
     int buf_index, next_avc;
     unsigned int pps_id;
@@ -287,7 +274,7 @@
     s->picture_structure = AV_PICTURE_STRUCTURE_UNKNOWN;
 
     ff_h264_sei_uninit(&p->sei);
-    h->sei.frame_packing.frame_packing_arrangement_cancel_flag = -1;
+    p->sei.frame_packing.frame_packing_arrangement_cancel_flag = -1;
 
     if (!buf_size)
         return 0;
@@ -391,7 +378,7 @@
             sps = p->ps.sps;
 
             // heuristic to detect non marked keyframes
-            if (h->ps.sps->ref_frame_count <= 1 && h->ps.pps->ref_count[0] <= 1 && s->pict_type == AV_PICTURE_TYPE_I)
+            if (p->ps.sps->ref_frame_count <= 1 && p->ps.pps->ref_count[0] <= 1 && s->pict_type == AV_PICTURE_TYPE_I)
                 s->key_frame = 1;
 
             p->poc.frame_num = get_bits(&nal.gb, sps->log2_max_frame_num);
@@ -438,13 +425,8 @@
                 }
             }
 
-<<<<<<< HEAD
-            if (h->nal_unit_type == NAL_IDR_SLICE)
+            if (nal.type == NAL_IDR_SLICE)
                 get_ue_golomb_long(&nal.gb); /* idr_pic_id */
-=======
-            if (nal.type == NAL_IDR_SLICE)
-                get_ue_golomb(&nal.gb); /* idr_pic_id */
->>>>>>> 72da8d9b
             if (sps->poc_type == 0) {
                 p->poc.poc_lsb = get_bits(&nal.gb, sps->log2_max_poc_lsb);
 
@@ -562,11 +544,7 @@
         return 0;
     }
     /* didn't find a picture! */
-<<<<<<< HEAD
-    av_log(h->avctx, AV_LOG_ERROR, "missing picture in access unit with size %d\n", buf_size);
-=======
-    av_log(avctx, AV_LOG_ERROR, "missing picture in access unit\n");
->>>>>>> 72da8d9b
+    av_log(avctx, AV_LOG_ERROR, "missing picture in access unit with size %d\n", buf_size);
 fail:
     av_freep(&nal.rbsp_buffer);
     return -1;
@@ -584,16 +562,6 @@
     if (!p->got_first) {
         p->got_first = 1;
         if (avctx->extradata_size) {
-<<<<<<< HEAD
-            h->avctx = avctx;
-            // must be done like in decoder, otherwise opening the parser,
-            // letting it create extradata and then closing and opening again
-            // will cause has_b_frames to be always set.
-            // Note that estimate_timings_from_pts does exactly this.
-            if (!avctx->has_b_frames)
-                h->low_delay = 1;
-=======
->>>>>>> 72da8d9b
             ff_h264_decode_extradata(avctx->extradata, avctx->extradata_size,
                                      &p->ps, &p->is_avc, &p->nal_length_size,
                                      avctx->err_recognition, avctx);
@@ -683,12 +651,7 @@
     ParseContext *pc = &p->pc;
     int i;
 
-<<<<<<< HEAD
     av_freep(&pc->buffer);
-    ff_h264_free_context(h);
-=======
-    av_free(pc->buffer);
->>>>>>> 72da8d9b
 
     ff_h264_sei_uninit(&p->sei);
 

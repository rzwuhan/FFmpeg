/*
 * H.26L/H.264/AVC/JVT/14496-10/... parser
 * Copyright (c) 2003 Michael Niedermayer <michaelni@gmx.at>
 *
 * This file is part of FFmpeg.
 *
 * FFmpeg is free software; you can redistribute it and/or
 * modify it under the terms of the GNU Lesser General Public
 * License as published by the Free Software Foundation; either
 * version 2.1 of the License, or (at your option) any later version.
 *
 * FFmpeg is distributed in the hope that it will be useful,
 * but WITHOUT ANY WARRANTY; without even the implied warranty of
 * MERCHANTABILITY or FITNESS FOR A PARTICULAR PURPOSE.  See the GNU
 * Lesser General Public License for more details.
 *
 * You should have received a copy of the GNU Lesser General Public
 * License along with FFmpeg; if not, write to the Free Software
 * Foundation, Inc., 51 Franklin Street, Fifth Floor, Boston, MA 02110-1301 USA
 */

/**
 * @file
 * H.264 / AVC / MPEG4 part10 parser.
 * @author Michael Niedermayer <michaelni@gmx.at>
 */

<<<<<<< HEAD
#define UNCHECKED_BITSTREAM_READER 1

=======
#include "libavutil/attributes.h"
>>>>>>> 6fee1b90
#include "parser.h"
#include "h264data.h"
#include "golomb.h"
#include "internal.h"


static int h264_find_frame_end(H264Context *h, const uint8_t *buf, int buf_size)
{
    int i, j;
    uint32_t state;
    ParseContext *pc = &h->parse_context;
    int next_avc= h->is_avc ? 0 : buf_size;

//    mb_addr= pc->mb_addr - 1;
    state= pc->state;
    if(state>13)
        state= 7;

    if(h->is_avc && !h->nal_length_size)
        av_log(h->avctx, AV_LOG_ERROR, "AVC-parser: nal length size invalid\n");

    for(i=0; i<buf_size; i++){
        if(i >= next_avc) {
            int nalsize = 0;
            i = next_avc;
            for(j = 0; j < h->nal_length_size; j++)
                nalsize = (nalsize << 8) | buf[i++];
            if(nalsize <= 0 || nalsize > buf_size - i){
                av_log(h->avctx, AV_LOG_ERROR, "AVC-parser: nal size %d remaining %d\n", nalsize, buf_size - i);
                return buf_size;
            }
            next_avc= i + nalsize;
            state= 5;
        }

        if(state==7){
#if HAVE_FAST_UNALIGNED
        /* we check i<buf_size instead of i+3/7 because its simpler
         * and there should be FF_INPUT_BUFFER_PADDING_SIZE bytes at the end
         */
#    if HAVE_FAST_64BIT
            while(i<next_avc && !((~*(const uint64_t*)(buf+i) & (*(const uint64_t*)(buf+i) - 0x0101010101010101ULL)) & 0x8080808080808080ULL))
                i+=8;
#    else
            while(i<next_avc && !((~*(const uint32_t*)(buf+i) & (*(const uint32_t*)(buf+i) - 0x01010101U)) & 0x80808080U))
                i+=4;
#    endif
#endif
            for(; i<next_avc; i++){
                if(!buf[i]){
                    state=2;
                    break;
                }
            }
        }else if(state<=2){
            if(buf[i]==1)   state^= 5; //2->7, 1->4, 0->5
            else if(buf[i]) state = 7;
            else            state>>=1; //2->1, 1->0, 0->0
        }else if(state<=5){
            int v= buf[i] & 0x1F;
            if(v==6 || v==7 || v==8 || v==9){
                if(pc->frame_start_found){
                    i++;
                    goto found;
                }
            }else if(v==1 || v==2 || v==5){
                state+=8;
                continue;
            }
            state= 7;
        }else{
            h->parse_history[h->parse_history_count++]= buf[i];
            if(h->parse_history_count>3){
                unsigned int mb, last_mb= h->parse_last_mb;
                GetBitContext gb;

                init_get_bits(&gb, h->parse_history, 8*h->parse_history_count);
                h->parse_history_count=0;
                mb= get_ue_golomb_long(&gb);
                last_mb= h->parse_last_mb;
                h->parse_last_mb= mb;
                if(pc->frame_start_found){
                    if(mb <= last_mb)
                        goto found;
                }else
                    pc->frame_start_found = 1;
                state= 7;
            }
        }
    }
    pc->state= state;
    if(h->is_avc)
        return next_avc;
    return END_NOT_FOUND;

found:
    pc->state=7;
    pc->frame_start_found= 0;
    if(h->is_avc)
        return next_avc;
    return i-(state&5) - 3*(state>7);
}

/**
 * Parse NAL units of found picture and decode some basic information.
 *
 * @param s parser context.
 * @param avctx codec context.
 * @param buf buffer with field/frame data.
 * @param buf_size size of the buffer.
 */
static inline int parse_nal_units(AVCodecParserContext *s,
                                  AVCodecContext *avctx,
                                  const uint8_t *buf, int buf_size)
{
    H264Context *h = s->priv_data;
    const uint8_t *buf_end = buf + buf_size;
    unsigned int pps_id;
    unsigned int slice_type;
    int state = -1;
    const uint8_t *ptr;
    int q264 = buf_size >=4 && !memcmp("Q264", buf, 4);

    /* set some sane default values */
    s->pict_type = AV_PICTURE_TYPE_I;
    s->key_frame = 0;

    h->avctx= avctx;
    h->sei_recovery_frame_cnt = -1;
    h->sei_dpb_output_delay         =  0;
    h->sei_cpb_removal_delay        = -1;
    h->sei_buffering_period_present =  0;

    if (!buf_size)
        return 0;

    for(;;) {
        int src_length, dst_length, consumed, nalsize = 0;
        if (h->is_avc) {
            int i;
            if (h->nal_length_size >= buf_end - buf) break;
            nalsize = 0;
            for (i = 0; i < h->nal_length_size; i++)
                nalsize = (nalsize << 8) | *buf++;
            if (nalsize <= 0 || nalsize > buf_end - buf) {
                av_log(h->avctx, AV_LOG_ERROR, "AVC: nal size %d\n", nalsize);
                break;
            }
            src_length = nalsize;
        } else {
        buf = avpriv_find_start_code(buf, buf_end, &state);
        if(buf >= buf_end)
            break;
        --buf;
        src_length = buf_end - buf;
        }
        switch (state & 0x1f) {
        case NAL_SLICE:
        case NAL_IDR_SLICE:
            // Do not walk the whole buffer just to decode slice header
            if (src_length > 20)
                src_length = 20;
            break;
        }
        ptr= ff_h264_decode_nal(h, buf, &dst_length, &consumed, src_length);
        if (ptr==NULL || dst_length < 0)
            break;

        init_get_bits(&h->gb, ptr, 8*dst_length);
        switch(h->nal_unit_type) {
        case NAL_SPS:
            ff_h264_decode_seq_parameter_set(h);
            break;
        case NAL_PPS:
            ff_h264_decode_picture_parameter_set(h, h->gb.size_in_bits);
            break;
        case NAL_SEI:
            ff_h264_decode_sei(h);
            break;
        case NAL_IDR_SLICE:
            s->key_frame = 1;
            /* fall through */
        case NAL_SLICE:
            get_ue_golomb_long(&h->gb);  // skip first_mb_in_slice
            slice_type = get_ue_golomb_31(&h->gb);
            s->pict_type = golomb_to_pict_type[slice_type % 5];
            if (h->sei_recovery_frame_cnt >= 0) {
                /* key frame, since recovery_frame_cnt is set */
                s->key_frame = 1;
            }
            pps_id= get_ue_golomb(&h->gb);
            if(pps_id>=MAX_PPS_COUNT) {
                av_log(h->avctx, AV_LOG_ERROR, "pps_id out of range\n");
                return -1;
            }
            if(!h->pps_buffers[pps_id]) {
                av_log(h->avctx, AV_LOG_ERROR, "non-existing PPS referenced\n");
                return -1;
            }
            h->pps= *h->pps_buffers[pps_id];
            if(!h->sps_buffers[h->pps.sps_id]) {
                av_log(h->avctx, AV_LOG_ERROR, "non-existing SPS referenced\n");
                return -1;
            }
            h->sps = *h->sps_buffers[h->pps.sps_id];
            h->frame_num = get_bits(&h->gb, h->sps.log2_max_frame_num);

            avctx->profile = ff_h264_get_profile(&h->sps);
            avctx->level   = h->sps.level_idc;

            if(h->sps.frame_mbs_only_flag){
                h->picture_structure= PICT_FRAME;
            }else{
                if(get_bits1(&h->gb)) { //field_pic_flag
                    h->picture_structure= PICT_TOP_FIELD + get_bits1(&h->gb); //bottom_field_flag
                } else {
                    h->picture_structure= PICT_FRAME;
                }
            }

            if(h->sps.pic_struct_present_flag) {
                switch (h->sei_pic_struct) {
                    case SEI_PIC_STRUCT_TOP_FIELD:
                    case SEI_PIC_STRUCT_BOTTOM_FIELD:
                        s->repeat_pict = 0;
                        break;
                    case SEI_PIC_STRUCT_FRAME:
                    case SEI_PIC_STRUCT_TOP_BOTTOM:
                    case SEI_PIC_STRUCT_BOTTOM_TOP:
                        s->repeat_pict = 1;
                        break;
                    case SEI_PIC_STRUCT_TOP_BOTTOM_TOP:
                    case SEI_PIC_STRUCT_BOTTOM_TOP_BOTTOM:
                        s->repeat_pict = 2;
                        break;
                    case SEI_PIC_STRUCT_FRAME_DOUBLING:
                        s->repeat_pict = 3;
                        break;
                    case SEI_PIC_STRUCT_FRAME_TRIPLING:
                        s->repeat_pict = 5;
                        break;
                    default:
                        s->repeat_pict = h->picture_structure == PICT_FRAME ? 1 : 0;
                        break;
                }
            } else {
                s->repeat_pict = h->picture_structure == PICT_FRAME ? 1 : 0;
            }

            return 0; /* no need to evaluate the rest */
        }
        buf += h->is_avc ? nalsize : consumed;
    }
    if (q264)
        return 0;
    /* didn't find a picture! */
    av_log(h->avctx, AV_LOG_ERROR, "missing picture in access unit with size %d\n", buf_size);
    return -1;
}

static int h264_parse(AVCodecParserContext *s,
                      AVCodecContext *avctx,
                      const uint8_t **poutbuf, int *poutbuf_size,
                      const uint8_t *buf, int buf_size)
{
    H264Context *h = s->priv_data;
    ParseContext *pc = &h->parse_context;
    int next;

    if (!h->got_first) {
        h->got_first = 1;
        if (avctx->extradata_size) {
            h->avctx = avctx;
            // must be done like in decoder, otherwise opening the parser,
            // letting it create extradata and then closing and opening again
            // will cause has_b_frames to be always set.
            // Note that estimate_timings_from_pts does exactly this.
            if (!avctx->has_b_frames)
                h->low_delay = 1;
            ff_h264_decode_extradata(h, avctx->extradata, avctx->extradata_size);
        }
    }

    if(s->flags & PARSER_FLAG_COMPLETE_FRAMES){
        next= buf_size;
    }else{
        next = h264_find_frame_end(h, buf, buf_size);

        if (ff_combine_frame(pc, next, &buf, &buf_size) < 0) {
            *poutbuf = NULL;
            *poutbuf_size = 0;
            return buf_size;
        }

        if(next<0 && next != END_NOT_FOUND){
            av_assert1(pc->last_index + next >= 0 );
            h264_find_frame_end(h, &pc->buffer[pc->last_index + next], -next); // update state
        }
    }

    parse_nal_units(s, avctx, buf, buf_size);

    if (h->sei_cpb_removal_delay >= 0) {
        s->dts_sync_point    = h->sei_buffering_period_present;
        s->dts_ref_dts_delta = h->sei_cpb_removal_delay;
        s->pts_dts_delta     = h->sei_dpb_output_delay;
    } else {
        s->dts_sync_point    = INT_MIN;
        s->dts_ref_dts_delta = INT_MIN;
        s->pts_dts_delta     = INT_MIN;
    }

    if (s->flags & PARSER_FLAG_ONCE) {
        s->flags &= PARSER_FLAG_COMPLETE_FRAMES;
    }

    *poutbuf = buf;
    *poutbuf_size = buf_size;
    return next;
}

static int h264_split(AVCodecContext *avctx,
                      const uint8_t *buf, int buf_size)
{
    int i;
    uint32_t state = -1;
    int has_sps= 0;

    for(i=0; i<=buf_size; i++){
        if((state&0xFFFFFF1F) == 0x107)
            has_sps=1;
/*        if((state&0xFFFFFF1F) == 0x101 || (state&0xFFFFFF1F) == 0x102 || (state&0xFFFFFF1F) == 0x105){
        }*/
        if((state&0xFFFFFF00) == 0x100 && (state&0xFFFFFF1F) != 0x107 && (state&0xFFFFFF1F) != 0x108 && (state&0xFFFFFF1F) != 0x109){
            if(has_sps){
                while(i>4 && buf[i-5]==0) i--;
                return i-4;
            }
        }
        if (i<buf_size)
            state= (state<<8) | buf[i];
    }
    return 0;
}

static void close(AVCodecParserContext *s)
{
    H264Context *h = s->priv_data;
    ParseContext *pc = &h->parse_context;

    av_free(pc->buffer);
    ff_h264_free_context(h);
}

static av_cold int init(AVCodecParserContext *s)
{
    H264Context *h = s->priv_data;
    h->thread_context[0] = h;
    h->slice_context_count = 1;
    return 0;
}

AVCodecParser ff_h264_parser = {
    .codec_ids      = { AV_CODEC_ID_H264 },
    .priv_data_size = sizeof(H264Context),
    .parser_init    = init,
    .parser_parse   = h264_parse,
    .parser_close   = close,
    .split          = h264_split,
};<|MERGE_RESOLUTION|>--- conflicted
+++ resolved
@@ -25,12 +25,9 @@
  * @author Michael Niedermayer <michaelni@gmx.at>
  */
 
-<<<<<<< HEAD
 #define UNCHECKED_BITSTREAM_READER 1
 
-=======
 #include "libavutil/attributes.h"
->>>>>>> 6fee1b90
 #include "parser.h"
 #include "h264data.h"
 #include "golomb.h"

/*
 * MPEG4 encoder.
 * Copyright (c) 2000,2001 Fabrice Bellard
 * Copyright (c) 2002-2010 Michael Niedermayer <michaelni@gmx.at>
 *
 * This file is part of FFmpeg.
 *
 * FFmpeg is free software; you can redistribute it and/or
 * modify it under the terms of the GNU Lesser General Public
 * License as published by the Free Software Foundation; either
 * version 2.1 of the License, or (at your option) any later version.
 *
 * FFmpeg is distributed in the hope that it will be useful,
 * but WITHOUT ANY WARRANTY; without even the implied warranty of
 * MERCHANTABILITY or FITNESS FOR A PARTICULAR PURPOSE.  See the GNU
 * Lesser General Public License for more details.
 *
 * You should have received a copy of the GNU Lesser General Public
 * License along with FFmpeg; if not, write to the Free Software
 * Foundation, Inc., 51 Franklin Street, Fifth Floor, Boston, MA 02110-1301 USA
 */

#include "libavutil/attributes.h"
#include "libavutil/log.h"
#include "libavutil/opt.h"
#include "mpegvideo.h"
#include "h263.h"
#include "mpeg4video.h"

/* The uni_DCtab_* tables below contain unified bits+length tables to encode DC
 * differences in mpeg4. Unified in the sense that the specification specifies
 * this encoding in several steps. */
static uint8_t  uni_DCtab_lum_len[512];
static uint8_t  uni_DCtab_chrom_len[512];
static uint16_t uni_DCtab_lum_bits[512];
static uint16_t uni_DCtab_chrom_bits[512];

/* Unified encoding tables for run length encoding of coefficients.
 * Unified in the sense that the specification specifies the encoding in several steps. */
static uint32_t uni_mpeg4_intra_rl_bits[64 * 64 * 2 * 2];
static uint8_t  uni_mpeg4_intra_rl_len[64 * 64 * 2 * 2];
static uint32_t uni_mpeg4_inter_rl_bits[64 * 64 * 2 * 2];
static uint8_t  uni_mpeg4_inter_rl_len[64 * 64 * 2 * 2];

//#define UNI_MPEG4_ENC_INDEX(last, run, level) (last * 128 + run * 256 + level)
//#define UNI_MPEG4_ENC_INDEX(last, run, level) (last * 128 * 64 + run + level * 64)
#define UNI_MPEG4_ENC_INDEX(last, run, level) (last * 128 * 64 + run * 128 + (level))

/* mpeg4
 * inter
 * max level: 24/6
 * max run: 53/63
 *
 * intra
 * max level: 53/16
 * max run: 29/41
 */

/**
 * Return the number of bits that encoding the 8x8 block in block would need.
 * @param[in]  block_last_index last index in scantable order that refers to a non zero element in block.
 */
static inline int get_block_rate(MpegEncContext *s, int16_t block[64],
                                 int block_last_index, uint8_t scantable[64])
{
    int last = 0;
    int j;
    int rate = 0;

    for (j = 1; j <= block_last_index; j++) {
        const int index = scantable[j];
        int level = block[index];
        if (level) {
            level += 64;
            if ((level & (~127)) == 0) {
                if (j < block_last_index)
                    rate += s->intra_ac_vlc_length[UNI_AC_ENC_INDEX(j - last - 1, level)];
                else
                    rate += s->intra_ac_vlc_last_length[UNI_AC_ENC_INDEX(j - last - 1, level)];
            } else
                rate += s->ac_esc_length;

            last = j;
        }
    }

    return rate;
}

/**
 * Restore the ac coefficients in block that have been changed by decide_ac_pred().
 * This function also restores s->block_last_index.
 * @param[in,out] block MB coefficients, these will be restored
 * @param[in] dir ac prediction direction for each 8x8 block
 * @param[out] st scantable for each 8x8 block
 * @param[in] zigzag_last_index index referring to the last non zero coefficient in zigzag order
 */
static inline void restore_ac_coeffs(MpegEncContext *s, int16_t block[6][64],
                                     const int dir[6], uint8_t *st[6],
                                     const int zigzag_last_index[6])
{
    int i, n;
    memcpy(s->block_last_index, zigzag_last_index, sizeof(int) * 6);

    for (n = 0; n < 6; n++) {
        int16_t *ac_val = s->ac_val[0][0] + s->block_index[n] * 16;

        st[n] = s->intra_scantable.permutated;
        if (dir[n]) {
            /* top prediction */
            for (i = 1; i < 8; i++)
                block[n][s->dsp.idct_permutation[i]] = ac_val[i + 8];
        } else {
            /* left prediction */
            for (i = 1; i < 8; i++)
                block[n][s->dsp.idct_permutation[i << 3]] = ac_val[i];
        }
    }
}

/**
 * Return the optimal value (0 or 1) for the ac_pred element for the given MB in mpeg4.
 * This function will also update s->block_last_index and s->ac_val.
 * @param[in,out] block MB coefficients, these will be updated if 1 is returned
 * @param[in] dir ac prediction direction for each 8x8 block
 * @param[out] st scantable for each 8x8 block
 * @param[out] zigzag_last_index index referring to the last non zero coefficient in zigzag order
 */
static inline int decide_ac_pred(MpegEncContext *s, int16_t block[6][64],
                                 const int dir[6], uint8_t *st[6],
                                 int zigzag_last_index[6])
{
    int score = 0;
    int i, n;
    int8_t *const qscale_table = s->current_picture.qscale_table;

    memcpy(zigzag_last_index, s->block_last_index, sizeof(int) * 6);

    for (n = 0; n < 6; n++) {
        int16_t *ac_val, *ac_val1;

        score -= get_block_rate(s, block[n], s->block_last_index[n],
                                s->intra_scantable.permutated);

        ac_val  = s->ac_val[0][0] + s->block_index[n] * 16;
        ac_val1 = ac_val;
        if (dir[n]) {
            const int xy = s->mb_x + s->mb_y * s->mb_stride - s->mb_stride;
            /* top prediction */
            ac_val -= s->block_wrap[n] * 16;
            if (s->mb_y == 0 || s->qscale == qscale_table[xy] || n == 2 || n == 3) {
                /* same qscale */
                for (i = 1; i < 8; i++) {
                    const int level = block[n][s->dsp.idct_permutation[i]];
                    block[n][s->dsp.idct_permutation[i]] = level - ac_val[i + 8];
                    ac_val1[i]     = block[n][s->dsp.idct_permutation[i << 3]];
                    ac_val1[i + 8] = level;
                }
            } else {
                /* different qscale, we must rescale */
                for (i = 1; i < 8; i++) {
                    const int level = block[n][s->dsp.idct_permutation[i]];
                    block[n][s->dsp.idct_permutation[i]] = level - ROUNDED_DIV(ac_val[i + 8] * qscale_table[xy], s->qscale);
                    ac_val1[i]     = block[n][s->dsp.idct_permutation[i << 3]];
                    ac_val1[i + 8] = level;
                }
            }
            st[n] = s->intra_h_scantable.permutated;
        } else {
            const int xy = s->mb_x - 1 + s->mb_y * s->mb_stride;
            /* left prediction */
            ac_val -= 16;
            if (s->mb_x == 0 || s->qscale == qscale_table[xy] || n == 1 || n == 3) {
                /* same qscale */
                for (i = 1; i < 8; i++) {
                    const int level = block[n][s->dsp.idct_permutation[i << 3]];
                    block[n][s->dsp.idct_permutation[i << 3]] = level - ac_val[i];
                    ac_val1[i]     = level;
                    ac_val1[i + 8] = block[n][s->dsp.idct_permutation[i]];
                }
            } else {
                /* different qscale, we must rescale */
                for (i = 1; i < 8; i++) {
                    const int level = block[n][s->dsp.idct_permutation[i << 3]];
                    block[n][s->dsp.idct_permutation[i << 3]] = level - ROUNDED_DIV(ac_val[i] * qscale_table[xy], s->qscale);
                    ac_val1[i]     = level;
                    ac_val1[i + 8] = block[n][s->dsp.idct_permutation[i]];
                }
            }
            st[n] = s->intra_v_scantable.permutated;
        }

        for (i = 63; i > 0; i--)  // FIXME optimize
            if (block[n][st[n][i]])
                break;
        s->block_last_index[n] = i;

        score += get_block_rate(s, block[n], s->block_last_index[n], st[n]);
    }

    if (score < 0) {
        return 1;
    } else {
        restore_ac_coeffs(s, block, dir, st, zigzag_last_index);
        return 0;
    }
}

/**
 * modify mb_type & qscale so that encoding is actually possible in mpeg4
 */
void ff_clean_mpeg4_qscales(MpegEncContext *s)
{
    int i;
    int8_t *const qscale_table = s->current_picture.qscale_table;

    ff_clean_h263_qscales(s);

    if (s->pict_type == AV_PICTURE_TYPE_B) {
        int odd = 0;
        /* ok, come on, this isn't funny anymore, there's more code for
         * handling this mpeg4 mess than for the actual adaptive quantization */

        for (i = 0; i < s->mb_num; i++) {
            int mb_xy = s->mb_index2xy[i];
            odd += qscale_table[mb_xy] & 1;
        }

        if (2 * odd > s->mb_num)
            odd = 1;
        else
            odd = 0;

        for (i = 0; i < s->mb_num; i++) {
            int mb_xy = s->mb_index2xy[i];
            if ((qscale_table[mb_xy] & 1) != odd)
                qscale_table[mb_xy]++;
            if (qscale_table[mb_xy] > 31)
                qscale_table[mb_xy] = 31;
        }

        for (i = 1; i < s->mb_num; i++) {
            int mb_xy = s->mb_index2xy[i];
            if (qscale_table[mb_xy] != qscale_table[s->mb_index2xy[i - 1]] &&
                (s->mb_type[mb_xy] & CANDIDATE_MB_TYPE_DIRECT)) {
                s->mb_type[mb_xy] |= CANDIDATE_MB_TYPE_BIDIR;
            }
        }
    }
}

/**
 * Encode the dc value.
 * @param n block index (0-3 are luma, 4-5 are chroma)
 */
static inline void mpeg4_encode_dc(PutBitContext *s, int level, int n)
{
#if 1
    /* DC will overflow if level is outside the [-255,255] range. */
    level += 256;
    if (n < 4) {
        /* luminance */
        put_bits(s, uni_DCtab_lum_len[level], uni_DCtab_lum_bits[level]);
    } else {
        /* chrominance */
        put_bits(s, uni_DCtab_chrom_len[level], uni_DCtab_chrom_bits[level]);
    }
#else
    int size, v;
    /* find number of bits */
    size = 0;
    v    = abs(level);
    while (v) {
        v >>= 1;
        size++;
    }

    if (n < 4) {
        /* luminance */
        put_bits(&s->pb, ff_mpeg4_DCtab_lum[size][1], ff_mpeg4_DCtab_lum[size][0]);
    } else {
        /* chrominance */
        put_bits(&s->pb, ff_mpeg4_DCtab_chrom[size][1], ff_mpeg4_DCtab_chrom[size][0]);
    }

    /* encode remaining bits */
    if (size > 0) {
        if (level < 0)
            level = (-level) ^ ((1 << size) - 1);
        put_bits(&s->pb, size, level);
        if (size > 8)
            put_bits(&s->pb, 1, 1);
    }
#endif
}

static inline int mpeg4_get_dc_length(int level, int n)
{
    if (n < 4)
        return uni_DCtab_lum_len[level + 256];
    else
        return uni_DCtab_chrom_len[level + 256];
}

/**
 * Encode an 8x8 block.
 * @param n block index (0-3 are luma, 4-5 are chroma)
 */
static inline void mpeg4_encode_block(MpegEncContext *s,
                                      int16_t *block, int n, int intra_dc,
                                      uint8_t *scan_table, PutBitContext *dc_pb,
                                      PutBitContext *ac_pb)
{
    int i, last_non_zero;
    uint32_t *bits_tab;
    uint8_t *len_tab;
    const int last_index = s->block_last_index[n];

    if (s->mb_intra) {  // Note gcc (3.2.1 at least) will optimize this away
        /* mpeg4 based DC predictor */
        mpeg4_encode_dc(dc_pb, intra_dc, n);
        if (last_index < 1)
            return;
        i = 1;
        bits_tab = uni_mpeg4_intra_rl_bits;
        len_tab  = uni_mpeg4_intra_rl_len;
    } else {
        if (last_index < 0)
            return;
        i = 0;
        bits_tab = uni_mpeg4_inter_rl_bits;
        len_tab  = uni_mpeg4_inter_rl_len;
    }

    /* AC coefs */
    last_non_zero = i - 1;
    for (; i < last_index; i++) {
        int level = block[scan_table[i]];
        if (level) {
            int run = i - last_non_zero - 1;
            level += 64;
            if ((level & (~127)) == 0) {
                const int index = UNI_MPEG4_ENC_INDEX(0, run, level);
                put_bits(ac_pb, len_tab[index], bits_tab[index]);
            } else {  // ESC3
                put_bits(ac_pb,
                         7 + 2 + 1 + 6 + 1 + 12 + 1,
                         (3 << 23) + (3 << 21) + (0 << 20) + (run << 14) +
                         (1 << 13) + (((level - 64) & 0xfff) << 1) + 1);
            }
            last_non_zero = i;
        }
    }
    /* if (i <= last_index) */ {
        int level = block[scan_table[i]];
        int run   = i - last_non_zero - 1;
        level += 64;
        if ((level & (~127)) == 0) {
            const int index = UNI_MPEG4_ENC_INDEX(1, run, level);
            put_bits(ac_pb, len_tab[index], bits_tab[index]);
        } else {  // ESC3
            put_bits(ac_pb,
                     7 + 2 + 1 + 6 + 1 + 12 + 1,
                     (3 << 23) + (3 << 21) + (1 << 20) + (run << 14) +
                     (1 << 13) + (((level - 64) & 0xfff) << 1) + 1);
        }
    }
}

static int mpeg4_get_block_length(MpegEncContext *s,
                                  int16_t *block, int n,
                                  int intra_dc, uint8_t *scan_table)
{
    int i, last_non_zero;
    uint8_t *len_tab;
    const int last_index = s->block_last_index[n];
    int len = 0;

    if (s->mb_intra) {  // Note gcc (3.2.1 at least) will optimize this away
        /* mpeg4 based DC predictor */
        len += mpeg4_get_dc_length(intra_dc, n);
        if (last_index < 1)
            return len;
        i = 1;
        len_tab = uni_mpeg4_intra_rl_len;
    } else {
        if (last_index < 0)
            return 0;
        i = 0;
        len_tab = uni_mpeg4_inter_rl_len;
    }

    /* AC coefs */
    last_non_zero = i - 1;
    for (; i < last_index; i++) {
        int level = block[scan_table[i]];
        if (level) {
            int run = i - last_non_zero - 1;
            level += 64;
            if ((level & (~127)) == 0) {
                const int index = UNI_MPEG4_ENC_INDEX(0, run, level);
                len += len_tab[index];
            } else {  // ESC3
                len += 7 + 2 + 1 + 6 + 1 + 12 + 1;
            }
            last_non_zero = i;
        }
    }
    /* if (i <= last_index) */ {
        int level = block[scan_table[i]];
        int run   = i - last_non_zero - 1;
        level += 64;
        if ((level & (~127)) == 0) {
            const int index = UNI_MPEG4_ENC_INDEX(1, run, level);
            len += len_tab[index];
        } else {  // ESC3
            len += 7 + 2 + 1 + 6 + 1 + 12 + 1;
        }
    }

    return len;
}

static inline void mpeg4_encode_blocks(MpegEncContext *s, int16_t block[6][64],
                                       int intra_dc[6], uint8_t **scan_table,
                                       PutBitContext *dc_pb,
                                       PutBitContext *ac_pb)
{
    int i;

    if (scan_table) {
        if (s->flags2 & CODEC_FLAG2_NO_OUTPUT) {
            for (i = 0; i < 6; i++)
                skip_put_bits(&s->pb,
                              mpeg4_get_block_length(s, block[i], i,
                                                     intra_dc[i], scan_table[i]));
        } else {
            /* encode each block */
            for (i = 0; i < 6; i++)
                mpeg4_encode_block(s, block[i], i,
                                   intra_dc[i], scan_table[i], dc_pb, ac_pb);
        }
    } else {
        if (s->flags2 & CODEC_FLAG2_NO_OUTPUT) {
            for (i = 0; i < 6; i++)
                skip_put_bits(&s->pb,
                              mpeg4_get_block_length(s, block[i], i, 0,
                                                     s->intra_scantable.permutated));
        } else {
            /* encode each block */
            for (i = 0; i < 6; i++)
                mpeg4_encode_block(s, block[i], i, 0,
                                   s->intra_scantable.permutated, dc_pb, ac_pb);
        }
    }
}

static inline int get_b_cbp(MpegEncContext *s, int16_t block[6][64],
                            int motion_x, int motion_y, int mb_type)
{
    int cbp = 0, i;

    if (s->mpv_flags & FF_MPV_FLAG_CBP_RD) {
        int score        = 0;
        const int lambda = s->lambda2 >> (FF_LAMBDA_SHIFT - 6);

        for (i = 0; i < 6; i++) {
            if (s->coded_score[i] < 0) {
                score += s->coded_score[i];
                cbp   |= 1 << (5 - i);
            }
        }

        if (cbp) {
            int zero_score = -6;
            if ((motion_x | motion_y | s->dquant | mb_type) == 0)
                zero_score -= 4;  // 2 * MV + mb_type + cbp bit

            zero_score *= lambda;
            if (zero_score <= score)
                cbp = 0;
        }

        for (i = 0; i < 6; i++) {
            if (s->block_last_index[i] >= 0 && ((cbp >> (5 - i)) & 1) == 0) {
                s->block_last_index[i] = -1;
                s->dsp.clear_block(s->block[i]);
            }
        }
    } else {
        for (i = 0; i < 6; i++) {
            if (s->block_last_index[i] >= 0)
                cbp |= 1 << (5 - i);
        }
    }
    return cbp;
}

// FIXME this is duplicated to h263.c
static const int dquant_code[5] = { 1, 0, 9, 2, 3 };

void ff_mpeg4_encode_mb(MpegEncContext *s, int16_t block[6][64],
                        int motion_x, int motion_y)
{
    int cbpc, cbpy, pred_x, pred_y;
    PutBitContext *const pb2    = s->data_partitioning ? &s->pb2 : &s->pb;
    PutBitContext *const tex_pb = s->data_partitioning && s->pict_type != AV_PICTURE_TYPE_B ? &s->tex_pb : &s->pb;
    PutBitContext *const dc_pb  = s->data_partitioning && s->pict_type != AV_PICTURE_TYPE_I ? &s->pb2 : &s->pb;
    const int interleaved_stats = (s->flags & CODEC_FLAG_PASS1) && !s->data_partitioning ? 1 : 0;

    if (!s->mb_intra) {
        int i, cbp;

        if (s->pict_type == AV_PICTURE_TYPE_B) {
            /* convert from mv_dir to type */
            static const int mb_type_table[8] = { -1, 3, 2, 1, -1, -1, -1, 0 };
            int mb_type = mb_type_table[s->mv_dir];

            if (s->mb_x == 0) {
                for (i = 0; i < 2; i++)
                    s->last_mv[i][0][0] =
                    s->last_mv[i][0][1] =
                    s->last_mv[i][1][0] =
                    s->last_mv[i][1][1] = 0;
            }

<<<<<<< HEAD
            av_assert2(s->dquant>=-2 && s->dquant<=2);
            av_assert2((s->dquant&1)==0);
            av_assert2(mb_type>=0);
=======
            assert(s->dquant >= -2 && s->dquant <= 2);
            assert((s->dquant & 1) == 0);
            assert(mb_type >= 0);
>>>>>>> 8769113a

            /* nothing to do if this MB was skipped in the next P Frame */
            if (s->next_picture.mbskip_table[s->mb_y * s->mb_stride + s->mb_x]) {  // FIXME avoid DCT & ...
                s->skip_count++;
                s->mv[0][0][0] =
                s->mv[0][0][1] =
                s->mv[1][0][0] =
                s->mv[1][0][1] = 0;
                s->mv_dir  = MV_DIR_FORWARD;  // doesn't matter
                s->qscale -= s->dquant;
//                s->mb_skipped = 1;

                return;
            }

            cbp = get_b_cbp(s, block, motion_x, motion_y, mb_type);

            if ((cbp | motion_x | motion_y | mb_type) == 0) {
                /* direct MB with MV={0,0} */
<<<<<<< HEAD
                av_assert2(s->dquant==0);
=======
                assert(s->dquant == 0);
>>>>>>> 8769113a

                put_bits(&s->pb, 1, 1); /* mb not coded modb1=1 */

                if (interleaved_stats) {
                    s->misc_bits++;
                    s->last_bits++;
                }
                s->skip_count++;
                return;
            }

            put_bits(&s->pb, 1, 0);            /* mb coded modb1=0 */
            put_bits(&s->pb, 1, cbp ? 0 : 1);  /* modb2 */ // FIXME merge
            put_bits(&s->pb, mb_type + 1, 1);  // this table is so simple that we don't need it :)
            if (cbp)
                put_bits(&s->pb, 6, cbp);

            if (cbp && mb_type) {
                if (s->dquant)
                    put_bits(&s->pb, 2, (s->dquant >> 2) + 3);
                else
                    put_bits(&s->pb, 1, 0);
            } else
                s->qscale -= s->dquant;

            if (!s->progressive_sequence) {
                if (cbp)
                    put_bits(&s->pb, 1, s->interlaced_dct);
                if (mb_type)                  // not direct mode
                    put_bits(&s->pb, 1, s->mv_type == MV_TYPE_FIELD);
            }

            if (interleaved_stats)
                s->misc_bits += get_bits_diff(s);

<<<<<<< HEAD
            if(mb_type == 0){
                av_assert2(s->mv_dir & MV_DIRECT);
                ff_h263_encode_motion_vector(s, motion_x, motion_y, 1);
                s->b_count++;
                s->f_count++;
            }else{
                av_assert2(mb_type > 0 && mb_type < 4);
                if(s->mv_type != MV_TYPE_FIELD){
                    if(s->mv_dir & MV_DIR_FORWARD){
                        ff_h263_encode_motion_vector(s, s->mv[0][0][0] - s->last_mv[0][0][0],
                                                        s->mv[0][0][1] - s->last_mv[0][0][1], s->f_code);
                        s->last_mv[0][0][0]= s->last_mv[0][1][0]= s->mv[0][0][0];
                        s->last_mv[0][0][1]= s->last_mv[0][1][1]= s->mv[0][0][1];
=======
            if (!mb_type) {
                assert(s->mv_dir & MV_DIRECT);
                ff_h263_encode_motion_vector(s, motion_x, motion_y, 1);
                s->b_count++;
                s->f_count++;
            } else {
                assert(mb_type > 0 && mb_type < 4);
                if (s->mv_type != MV_TYPE_FIELD) {
                    if (s->mv_dir & MV_DIR_FORWARD) {
                        ff_h263_encode_motion_vector(s,
                                                     s->mv[0][0][0] - s->last_mv[0][0][0],
                                                     s->mv[0][0][1] - s->last_mv[0][0][1],
                                                     s->f_code);
                        s->last_mv[0][0][0] =
                        s->last_mv[0][1][0] = s->mv[0][0][0];
                        s->last_mv[0][0][1] =
                        s->last_mv[0][1][1] = s->mv[0][0][1];
>>>>>>> 8769113a
                        s->f_count++;
                    }
                    if (s->mv_dir & MV_DIR_BACKWARD) {
                        ff_h263_encode_motion_vector(s,
                                                     s->mv[1][0][0] - s->last_mv[1][0][0],
                                                     s->mv[1][0][1] - s->last_mv[1][0][1],
                                                     s->b_code);
                        s->last_mv[1][0][0] =
                        s->last_mv[1][1][0] = s->mv[1][0][0];
                        s->last_mv[1][0][1] =
                        s->last_mv[1][1][1] = s->mv[1][0][1];
                        s->b_count++;
                    }
                } else {
                    if (s->mv_dir & MV_DIR_FORWARD) {
                        put_bits(&s->pb, 1, s->field_select[0][0]);
                        put_bits(&s->pb, 1, s->field_select[0][1]);
                    }
                    if (s->mv_dir & MV_DIR_BACKWARD) {
                        put_bits(&s->pb, 1, s->field_select[1][0]);
                        put_bits(&s->pb, 1, s->field_select[1][1]);
                    }
                    if (s->mv_dir & MV_DIR_FORWARD) {
                        for (i = 0; i < 2; i++) {
                            ff_h263_encode_motion_vector(s,
                                                         s->mv[0][i][0] - s->last_mv[0][i][0],
                                                         s->mv[0][i][1] - s->last_mv[0][i][1] / 2,
                                                         s->f_code);
                            s->last_mv[0][i][0] = s->mv[0][i][0];
                            s->last_mv[0][i][1] = s->mv[0][i][1] * 2;
                        }
                        s->f_count++;
                    }
                    if (s->mv_dir & MV_DIR_BACKWARD) {
                        for (i = 0; i < 2; i++) {
                            ff_h263_encode_motion_vector(s,
                                                         s->mv[1][i][0] - s->last_mv[1][i][0],
                                                         s->mv[1][i][1] - s->last_mv[1][i][1] / 2,
                                                         s->b_code);
                            s->last_mv[1][i][0] = s->mv[1][i][0];
                            s->last_mv[1][i][1] = s->mv[1][i][1] * 2;
                        }
                        s->b_count++;
                    }
                }
            }

            if (interleaved_stats)
                s->mv_bits += get_bits_diff(s);

            mpeg4_encode_blocks(s, block, NULL, NULL, NULL, &s->pb);

            if (interleaved_stats)
                s->p_tex_bits += get_bits_diff(s);
        } else { /* s->pict_type==AV_PICTURE_TYPE_B */
            cbp = get_p_cbp(s, block, motion_x, motion_y);

            if ((cbp | motion_x | motion_y | s->dquant) == 0 &&
                s->mv_type == MV_TYPE_16X16) {
                /* check if the B frames can skip it too, as we must skip it
                 * if we skip here why didn't they just compress
                 * the skip-mb bits instead of reusing them ?! */
                if (s->max_b_frames > 0) {
                    int i;
                    int x, y, offset;
                    uint8_t *p_pic;

<<<<<<< HEAD
                    x= s->mb_x*16;
                    y= s->mb_y*16;
=======
                    x = s->mb_x * 16;
                    y = s->mb_y * 16;
                    if (x + 16 > s->width)
                        x = s->width - 16;
                    if (y + 16 > s->height)
                        y = s->height - 16;
>>>>>>> 8769113a

                    offset = x + y * s->linesize;
                    p_pic  = s->new_picture.f.data[0] + offset;

                    s->mb_skipped = 1;
                    for (i = 0; i < s->max_b_frames; i++) {
                        uint8_t *b_pic;
                        int diff;
                        Picture *pic = s->reordered_input_picture[i + 1];

                        if (!pic || pic->f.pict_type != AV_PICTURE_TYPE_B)
                            break;

                        b_pic = pic->f.data[0] + offset;
                        if (!pic->shared)
<<<<<<< HEAD
                            b_pic+= INPLACE_OFFSET;

                        if(x+16 > s->width || y+16 > s->height){
                            int x1,y1;
                            int xe= FFMIN(16, s->width - x);
                            int ye= FFMIN(16, s->height- y);
                            diff=0;
                            for(y1=0; y1<ye; y1++){
                                for(x1=0; x1<xe; x1++){
                                    diff+= FFABS(p_pic[x1+y1*s->linesize] - b_pic[x1+y1*s->linesize]);
                                }
                            }
                            diff= diff*256/(xe*ye);
                        }else{
                            diff= s->dsp.sad[0](NULL, p_pic, b_pic, s->linesize, 16);
                        }
                        if(diff>s->qscale*70){ //FIXME check that 70 is optimal
                            s->mb_skipped=0;
=======
                            b_pic += INPLACE_OFFSET;
                        diff = s->dsp.sad[0](NULL, p_pic, b_pic, s->linesize, 16);
                        if (diff > s->qscale * 70) {  // FIXME check that 70 is optimal
                            s->mb_skipped = 0;
>>>>>>> 8769113a
                            break;
                        }
                    }
                } else
                    s->mb_skipped = 1;

                if (s->mb_skipped == 1) {
                    /* skip macroblock */
                    put_bits(&s->pb, 1, 1);

                    if (interleaved_stats) {
                        s->misc_bits++;
                        s->last_bits++;
                    }
                    s->skip_count++;

                    return;
                }
            }

            put_bits(&s->pb, 1, 0);     /* mb coded */
            cbpc  = cbp & 3;
            cbpy  = cbp >> 2;
            cbpy ^= 0xf;
            if (s->mv_type == MV_TYPE_16X16) {
                if (s->dquant)
                    cbpc += 8;
                put_bits(&s->pb,
                         ff_h263_inter_MCBPC_bits[cbpc],
                         ff_h263_inter_MCBPC_code[cbpc]);

                put_bits(pb2, ff_h263_cbpy_tab[cbpy][1], ff_h263_cbpy_tab[cbpy][0]);
                if (s->dquant)
                    put_bits(pb2, 2, dquant_code[s->dquant + 2]);

                if (!s->progressive_sequence) {
                    if (cbp)
                        put_bits(pb2, 1, s->interlaced_dct);
                    put_bits(pb2, 1, 0);
                }

                if (interleaved_stats)
                    s->misc_bits += get_bits_diff(s);

                /* motion vectors: 16x16 mode */
                ff_h263_pred_motion(s, 0, 0, &pred_x, &pred_y);

                ff_h263_encode_motion_vector(s,
                                             motion_x - pred_x,
                                             motion_y - pred_y,
                                             s->f_code);
            } else if (s->mv_type == MV_TYPE_FIELD) {
                if (s->dquant)
                    cbpc += 8;
                put_bits(&s->pb,
                         ff_h263_inter_MCBPC_bits[cbpc],
                         ff_h263_inter_MCBPC_code[cbpc]);

                put_bits(pb2, ff_h263_cbpy_tab[cbpy][1], ff_h263_cbpy_tab[cbpy][0]);
                if (s->dquant)
                    put_bits(pb2, 2, dquant_code[s->dquant + 2]);

<<<<<<< HEAD
                av_assert2(!s->progressive_sequence);
                if(cbp)
=======
                assert(!s->progressive_sequence);
                if (cbp)
>>>>>>> 8769113a
                    put_bits(pb2, 1, s->interlaced_dct);
                put_bits(pb2, 1, 1);

                if (interleaved_stats)
                    s->misc_bits += get_bits_diff(s);

                /* motion vectors: 16x8 interlaced mode */
                ff_h263_pred_motion(s, 0, 0, &pred_x, &pred_y);
                pred_y /= 2;

                put_bits(&s->pb, 1, s->field_select[0][0]);
                put_bits(&s->pb, 1, s->field_select[0][1]);

<<<<<<< HEAD
                ff_h263_encode_motion_vector(s, s->mv[0][0][0] - pred_x,
                                                s->mv[0][0][1] - pred_y, s->f_code);
                ff_h263_encode_motion_vector(s, s->mv[0][1][0] - pred_x,
                                                s->mv[0][1][1] - pred_y, s->f_code);
            }else{
                av_assert2(s->mv_type==MV_TYPE_8X8);
=======
                ff_h263_encode_motion_vector(s,
                                             s->mv[0][0][0] - pred_x,
                                             s->mv[0][0][1] - pred_y,
                                             s->f_code);
                ff_h263_encode_motion_vector(s,
                                             s->mv[0][1][0] - pred_x,
                                             s->mv[0][1][1] - pred_y,
                                             s->f_code);
            } else {
                assert(s->mv_type == MV_TYPE_8X8);
>>>>>>> 8769113a
                put_bits(&s->pb,
                         ff_h263_inter_MCBPC_bits[cbpc + 16],
                         ff_h263_inter_MCBPC_code[cbpc + 16]);
                put_bits(pb2, ff_h263_cbpy_tab[cbpy][1], ff_h263_cbpy_tab[cbpy][0]);

                if (!s->progressive_sequence && cbp)
                    put_bits(pb2, 1, s->interlaced_dct);

                if (interleaved_stats)
                    s->misc_bits += get_bits_diff(s);

                for (i = 0; i < 4; i++) {
                    /* motion vectors: 8x8 mode*/
                    ff_h263_pred_motion(s, i, 0, &pred_x, &pred_y);

                    ff_h263_encode_motion_vector(s,
                                                 s->current_picture.motion_val[0][s->block_index[i]][0] - pred_x,
                                                 s->current_picture.motion_val[0][s->block_index[i]][1] - pred_y,
                                                 s->f_code);
                }
            }

            if (interleaved_stats)
                s->mv_bits += get_bits_diff(s);

            mpeg4_encode_blocks(s, block, NULL, NULL, NULL, tex_pb);

            if (interleaved_stats)
                s->p_tex_bits += get_bits_diff(s);

            s->f_count++;
        }
    } else {
        int cbp;
        int dc_diff[6];  // dc values with the dc prediction subtracted
        int dir[6];      // prediction direction
        int zigzag_last_index[6];
        uint8_t *scan_table[6];
        int i;

        for (i = 0; i < 6; i++)
            dc_diff[i] = ff_mpeg4_pred_dc(s, i, block[i][0], &dir[i], 1);

        if (s->flags & CODEC_FLAG_AC_PRED) {
            s->ac_pred = decide_ac_pred(s, block, dir, scan_table, zigzag_last_index);
        } else {
            for (i = 0; i < 6; i++)
                scan_table[i] = s->intra_scantable.permutated;
        }

        /* compute cbp */
        cbp = 0;
        for (i = 0; i < 6; i++)
            if (s->block_last_index[i] >= 1)
                cbp |= 1 << (5 - i);

        cbpc = cbp & 3;
        if (s->pict_type == AV_PICTURE_TYPE_I) {
            if (s->dquant)
                cbpc += 4;
            put_bits(&s->pb,
                     ff_h263_intra_MCBPC_bits[cbpc],
                     ff_h263_intra_MCBPC_code[cbpc]);
        } else {
            if (s->dquant)
                cbpc += 8;
            put_bits(&s->pb, 1, 0);     /* mb coded */
            put_bits(&s->pb,
                     ff_h263_inter_MCBPC_bits[cbpc + 4],
                     ff_h263_inter_MCBPC_code[cbpc + 4]);
        }
        put_bits(pb2, 1, s->ac_pred);
        cbpy = cbp >> 2;
        put_bits(pb2, ff_h263_cbpy_tab[cbpy][1], ff_h263_cbpy_tab[cbpy][0]);
        if (s->dquant)
            put_bits(dc_pb, 2, dquant_code[s->dquant + 2]);

        if (!s->progressive_sequence)
            put_bits(dc_pb, 1, s->interlaced_dct);

        if (interleaved_stats)
            s->misc_bits += get_bits_diff(s);

        mpeg4_encode_blocks(s, block, dc_diff, scan_table, dc_pb, tex_pb);

        if (interleaved_stats)
            s->i_tex_bits += get_bits_diff(s);
        s->i_count++;

        /* restore ac coeffs & last_index stuff
         * if we messed them up with the prediction */
        if (s->ac_pred)
            restore_ac_coeffs(s, block, dir, scan_table, zigzag_last_index);
    }
}

/**
 * add mpeg4 stuffing bits (01...1)
 */
void ff_mpeg4_stuffing(PutBitContext *pbc)
{
    int length;
    put_bits(pbc, 1, 0);
    length = (-put_bits_count(pbc)) & 7;
    if (length)
        put_bits(pbc, length, (1 << length) - 1);
}

/* must be called before writing the header */
void ff_set_mpeg4_time(MpegEncContext *s)
{
    if (s->pict_type == AV_PICTURE_TYPE_B) {
        ff_mpeg4_init_direct_mv(s);
<<<<<<< HEAD
    }else{
        s->last_time_base= s->time_base;
        s->time_base= FFUDIV(s->time, s->avctx->time_base.den);
=======
    } else {
        s->last_time_base = s->time_base;
        s->time_base      = s->time / s->avctx->time_base.den;
>>>>>>> 8769113a
    }
}

static void mpeg4_encode_gop_header(MpegEncContext *s)
{
    int hours, minutes, seconds;
    int64_t time;

    put_bits(&s->pb, 16, 0);
    put_bits(&s->pb, 16, GOP_STARTCODE);

    time = s->current_picture_ptr->f.pts;
    if (s->reordered_input_picture[1])
        time = FFMIN(time, s->reordered_input_picture[1]->f.pts);
<<<<<<< HEAD
    time= time*s->avctx->time_base.num;
    s->last_time_base= FFUDIV(time, s->avctx->time_base.den);

    seconds= FFUDIV(time, s->avctx->time_base.den);
    minutes= FFUDIV(seconds, 60); seconds = FFUMOD(seconds, 60);
    hours  = FFUDIV(minutes, 60); minutes = FFUMOD(minutes, 60);
    hours  = FFUMOD(hours  , 24);
=======
    time = time * s->avctx->time_base.num;

    seconds  = time / s->avctx->time_base.den;
    minutes  = seconds / 60;
    seconds %= 60;
    hours    = minutes / 60;
    minutes %= 60;
    hours   %= 24;
>>>>>>> 8769113a

    put_bits(&s->pb, 5, hours);
    put_bits(&s->pb, 6, minutes);
    put_bits(&s->pb, 1, 1);
    put_bits(&s->pb, 6, seconds);

    put_bits(&s->pb, 1, !!(s->flags & CODEC_FLAG_CLOSED_GOP));
    put_bits(&s->pb, 1, 0);  // broken link == NO

<<<<<<< HEAD
=======
    s->last_time_base = time / s->avctx->time_base.den;

>>>>>>> 8769113a
    ff_mpeg4_stuffing(&s->pb);
}

static void mpeg4_encode_visual_object_header(MpegEncContext *s)
{
    int profile_and_level_indication;
    int vo_ver_id;

    if (s->avctx->profile != FF_PROFILE_UNKNOWN) {
        profile_and_level_indication = s->avctx->profile << 4;
    } else if (s->max_b_frames || s->quarter_sample) {
        profile_and_level_indication = 0xF0;  // adv simple
    } else {
        profile_and_level_indication = 0x00;  // simple
    }

    if (s->avctx->level != FF_LEVEL_UNKNOWN)
        profile_and_level_indication |= s->avctx->level;
    else
        profile_and_level_indication |= 1;   // level 1

    if (profile_and_level_indication >> 4 == 0xF)
        vo_ver_id = 5;
    else
        vo_ver_id = 1;

    // FIXME levels

    put_bits(&s->pb, 16, 0);
    put_bits(&s->pb, 16, VOS_STARTCODE);

    put_bits(&s->pb, 8, profile_and_level_indication);

    put_bits(&s->pb, 16, 0);
    put_bits(&s->pb, 16, VISUAL_OBJ_STARTCODE);

    put_bits(&s->pb, 1, 1);
    put_bits(&s->pb, 4, vo_ver_id);
    put_bits(&s->pb, 3, 1);     // priority

    put_bits(&s->pb, 4, 1);     // visual obj type== video obj

    put_bits(&s->pb, 1, 0);     // video signal type == no clue // FIXME

    ff_mpeg4_stuffing(&s->pb);
}

static void mpeg4_encode_vol_header(MpegEncContext *s,
                                    int vo_number,
                                    int vol_number)
{
    int vo_ver_id;

    if (!CONFIG_MPEG4_ENCODER)
        return;

    if (s->max_b_frames || s->quarter_sample) {
        vo_ver_id  = 5;
        s->vo_type = ADV_SIMPLE_VO_TYPE;
    } else {
        vo_ver_id  = 1;
        s->vo_type = SIMPLE_VO_TYPE;
    }

    put_bits(&s->pb, 16, 0);
    put_bits(&s->pb, 16, 0x100 + vo_number);        /* video obj */
    put_bits(&s->pb, 16, 0);
    put_bits(&s->pb, 16, 0x120 + vol_number);       /* video obj layer */

    put_bits(&s->pb, 1, 0);             /* random access vol */
    put_bits(&s->pb, 8, s->vo_type);    /* video obj type indication */
    if (s->workaround_bugs & FF_BUG_MS) {
        put_bits(&s->pb, 1, 0);         /* is obj layer id= no */
    } else {
        put_bits(&s->pb, 1, 1);         /* is obj layer id= yes */
        put_bits(&s->pb, 4, vo_ver_id); /* is obj layer ver id */
        put_bits(&s->pb, 3, 1);         /* is obj layer priority */
    }

    s->aspect_ratio_info = ff_h263_aspect_to_info(s->avctx->sample_aspect_ratio);

<<<<<<< HEAD
    put_bits(&s->pb, 4, s->aspect_ratio_info);/* aspect ratio info */
    if (s->aspect_ratio_info == FF_ASPECT_EXTENDED){
        av_reduce(&s->avctx->sample_aspect_ratio.num, &s->avctx->sample_aspect_ratio.den,
                   s->avctx->sample_aspect_ratio.num,  s->avctx->sample_aspect_ratio.den, 255);
=======
    put_bits(&s->pb, 4, s->aspect_ratio_info); /* aspect ratio info */
    if (s->aspect_ratio_info == FF_ASPECT_EXTENDED) {
>>>>>>> 8769113a
        put_bits(&s->pb, 8, s->avctx->sample_aspect_ratio.num);
        put_bits(&s->pb, 8, s->avctx->sample_aspect_ratio.den);
    }

    if (s->workaround_bugs & FF_BUG_MS) {
        put_bits(&s->pb, 1, 0);         /* vol control parameters= no @@@ */
    } else {
        put_bits(&s->pb, 1, 1);         /* vol control parameters= yes */
        put_bits(&s->pb, 2, 1);         /* chroma format YUV 420/YV12 */
        put_bits(&s->pb, 1, s->low_delay);
        put_bits(&s->pb, 1, 0);         /* vbv parameters= no */
    }

    put_bits(&s->pb, 2, RECT_SHAPE);    /* vol shape= rectangle */
    put_bits(&s->pb, 1, 1);             /* marker bit */

    put_bits(&s->pb, 16, s->avctx->time_base.den);
    if (s->time_increment_bits < 1)
        s->time_increment_bits = 1;
    put_bits(&s->pb, 1, 1);             /* marker bit */
    put_bits(&s->pb, 1, 0);             /* fixed vop rate=no */
    put_bits(&s->pb, 1, 1);             /* marker bit */
    put_bits(&s->pb, 13, s->width);     /* vol width */
    put_bits(&s->pb, 1, 1);             /* marker bit */
    put_bits(&s->pb, 13, s->height);    /* vol height */
    put_bits(&s->pb, 1, 1);             /* marker bit */
    put_bits(&s->pb, 1, s->progressive_sequence ? 0 : 1);
    put_bits(&s->pb, 1, 1);             /* obmc disable */
    if (vo_ver_id == 1)
        put_bits(&s->pb, 1, s->vol_sprite_usage);       /* sprite enable */
    else
        put_bits(&s->pb, 2, s->vol_sprite_usage);       /* sprite enable */

    put_bits(&s->pb, 1, 0);             /* not 8 bit == false */
    put_bits(&s->pb, 1, s->mpeg_quant); /* quant type= (0=h263 style)*/

    if (s->mpeg_quant) {
        ff_write_quant_matrix(&s->pb, s->avctx->intra_matrix);
        ff_write_quant_matrix(&s->pb, s->avctx->inter_matrix);
    }

    if (vo_ver_id != 1)
        put_bits(&s->pb, 1, s->quarter_sample);
    put_bits(&s->pb, 1, 1);             /* complexity estimation disable */
    s->resync_marker = s->rtp_mode;
    put_bits(&s->pb, 1, s->resync_marker ? 0 : 1); /* resync marker disable */
    put_bits(&s->pb, 1, s->data_partitioning ? 1 : 0);
    if (s->data_partitioning)
        put_bits(&s->pb, 1, 0);         /* no rvlc */

    if (vo_ver_id != 1) {
        put_bits(&s->pb, 1, 0);         /* newpred */
        put_bits(&s->pb, 1, 0);         /* reduced res vop */
    }
    put_bits(&s->pb, 1, 0);             /* scalability */

    ff_mpeg4_stuffing(&s->pb);

    /* user data */
    if (!(s->flags & CODEC_FLAG_BITEXACT)) {
        put_bits(&s->pb, 16, 0);
        put_bits(&s->pb, 16, 0x1B2);    /* user_data */
        avpriv_put_string(&s->pb, LIBAVCODEC_IDENT, 0);
    }
}

/* write mpeg4 VOP header */
void ff_mpeg4_encode_picture_header(MpegEncContext *s, int picture_number)
{
    int time_incr;
    int time_div, time_mod;

    if (s->pict_type == AV_PICTURE_TYPE_I) {
        if (!(s->flags & CODEC_FLAG_GLOBAL_HEADER)) {
            if (s->strict_std_compliance < FF_COMPLIANCE_VERY_STRICT)  // HACK, the reference sw is buggy
                mpeg4_encode_visual_object_header(s);
            if (s->strict_std_compliance < FF_COMPLIANCE_VERY_STRICT || picture_number == 0)  // HACK, the reference sw is buggy
                mpeg4_encode_vol_header(s, 0, 0);
        }
        if (!(s->workaround_bugs & FF_BUG_MS))
            mpeg4_encode_gop_header(s);
    }

    s->partitioned_frame = s->data_partitioning && s->pict_type != AV_PICTURE_TYPE_B;

    put_bits(&s->pb, 16, 0);                /* vop header */
    put_bits(&s->pb, 16, VOP_STARTCODE);    /* vop header */
    put_bits(&s->pb, 2, s->pict_type - 1);  /* pict type: I = 0 , P = 1 */

<<<<<<< HEAD
    time_div= FFUDIV(s->time, s->avctx->time_base.den);
    time_mod= FFUMOD(s->time, s->avctx->time_base.den);
    time_incr= time_div - s->last_time_base;
    av_assert0(time_incr >= 0);
    while(time_incr--)
=======
    assert(s->time >= 0);
    time_div  = s->time / s->avctx->time_base.den;
    time_mod  = s->time % s->avctx->time_base.den;
    time_incr = time_div - s->last_time_base;
    assert(time_incr >= 0);
    while (time_incr--)
>>>>>>> 8769113a
        put_bits(&s->pb, 1, 1);

    put_bits(&s->pb, 1, 0);

    put_bits(&s->pb, 1, 1);                             /* marker */
    put_bits(&s->pb, s->time_increment_bits, time_mod); /* time increment */
    put_bits(&s->pb, 1, 1);                             /* marker */
    put_bits(&s->pb, 1, 1);                             /* vop coded */
    if (s->pict_type == AV_PICTURE_TYPE_P ||
        (s->pict_type == AV_PICTURE_TYPE_S && s->vol_sprite_usage == GMC_SPRITE)) {
        put_bits(&s->pb, 1, s->no_rounding);    /* rounding type */
    }
    put_bits(&s->pb, 3, 0);     /* intra dc VLC threshold */
    if (!s->progressive_sequence) {
        put_bits(&s->pb, 1, s->current_picture_ptr->f.top_field_first);
        put_bits(&s->pb, 1, s->alternate_scan);
    }
    // FIXME sprite stuff

    put_bits(&s->pb, 5, s->qscale);

    if (s->pict_type != AV_PICTURE_TYPE_I)
        put_bits(&s->pb, 3, s->f_code);  /* fcode_for */
    if (s->pict_type == AV_PICTURE_TYPE_B)
        put_bits(&s->pb, 3, s->b_code);  /* fcode_back */
}

static av_cold void init_uni_dc_tab(void)
{
    int level, uni_code, uni_len;

    for (level = -256; level < 256; level++) {
        int size, v, l;
        /* find number of bits */
        size = 0;
        v    = abs(level);
        while (v) {
            v >>= 1;
            size++;
        }

        if (level < 0)
            l = (-level) ^ ((1 << size) - 1);
        else
            l = level;

        /* luminance */
        uni_code = ff_mpeg4_DCtab_lum[size][0];
        uni_len  = ff_mpeg4_DCtab_lum[size][1];

        if (size > 0) {
            uni_code <<= size;
            uni_code  |= l;
            uni_len   += size;
            if (size > 8) {
                uni_code <<= 1;
                uni_code  |= 1;
                uni_len++;
            }
        }
        uni_DCtab_lum_bits[level + 256] = uni_code;
        uni_DCtab_lum_len[level + 256]  = uni_len;

        /* chrominance */
        uni_code = ff_mpeg4_DCtab_chrom[size][0];
        uni_len  = ff_mpeg4_DCtab_chrom[size][1];

        if (size > 0) {
            uni_code <<= size;
            uni_code  |= l;
            uni_len   += size;
            if (size > 8) {
                uni_code <<= 1;
                uni_code  |= 1;
                uni_len++;
            }
        }
        uni_DCtab_chrom_bits[level + 256] = uni_code;
        uni_DCtab_chrom_len[level + 256]  = uni_len;
    }
}

static av_cold void init_uni_mpeg4_rl_tab(RLTable *rl, uint32_t *bits_tab,
                                          uint8_t *len_tab)
{
    int slevel, run, last;

<<<<<<< HEAD
    av_assert0(MAX_LEVEL >= 64);
    av_assert0(MAX_RUN   >= 63);

    for(slevel=-64; slevel<64; slevel++){
        if(slevel==0) continue;
        for(run=0; run<64; run++){
            for(last=0; last<=1; last++){
                const int index= UNI_MPEG4_ENC_INDEX(last, run, slevel+64);
                int level= slevel < 0 ? -slevel : slevel;
                int sign= slevel < 0 ? 1 : 0;
=======
    assert(MAX_LEVEL >= 64);
    assert(MAX_RUN >= 63);

    for (slevel = -64; slevel < 64; slevel++) {
        if (slevel == 0)
            continue;
        for (run = 0; run < 64; run++) {
            for (last = 0; last <= 1; last++) {
                const int index = UNI_MPEG4_ENC_INDEX(last, run, slevel + 64);
                int level       = slevel < 0 ? -slevel : slevel;
                int sign        = slevel < 0 ? 1 : 0;
>>>>>>> 8769113a
                int bits, len, code;
                int level1, run1;

                len_tab[index] = 100;

                /* ESC0 */
                code = get_rl_index(rl, last, run, level);
                bits = rl->table_vlc[code][0];
                len  = rl->table_vlc[code][1];
                bits = bits * 2 + sign;
                len++;

                if (code != rl->n && len < len_tab[index]) {
                    bits_tab[index] = bits;
                    len_tab[index]  = len;
                }
                /* ESC1 */
                bits = rl->table_vlc[rl->n][0];
                len  = rl->table_vlc[rl->n][1];
                bits = bits * 2;
                len++;                 // esc1
                level1 = level - rl->max_level[last][run];
                if (level1 > 0) {
                    code   = get_rl_index(rl, last, run, level1);
                    bits <<= rl->table_vlc[code][1];
                    len   += rl->table_vlc[code][1];
                    bits  += rl->table_vlc[code][0];
                    bits   = bits * 2 + sign;
                    len++;

                    if (code != rl->n && len < len_tab[index]) {
                        bits_tab[index] = bits;
                        len_tab[index]  = len;
                    }
                }
                /* ESC2 */
                bits = rl->table_vlc[rl->n][0];
                len  = rl->table_vlc[rl->n][1];
                bits = bits * 4 + 2;
                len += 2;                 // esc2
                run1 = run - rl->max_run[last][level] - 1;
                if (run1 >= 0) {
                    code   = get_rl_index(rl, last, run1, level);
                    bits <<= rl->table_vlc[code][1];
                    len   += rl->table_vlc[code][1];
                    bits  += rl->table_vlc[code][0];
                    bits   = bits * 2 + sign;
                    len++;

                    if (code != rl->n && len < len_tab[index]) {
                        bits_tab[index] = bits;
                        len_tab[index]  = len;
                    }
                }
                /* ESC3 */
                bits = rl->table_vlc[rl->n][0];
                len  = rl->table_vlc[rl->n][1];
                bits = bits * 4 + 3;
                len += 2;                 // esc3
                bits = bits * 2 + last;
                len++;
                bits = bits * 64 + run;
                len += 6;
                bits = bits * 2 + 1;
                len++;                    // marker
                bits = bits * 4096 + (slevel & 0xfff);
                len += 12;
                bits = bits * 2 + 1;
                len++;                    // marker

                if (len < len_tab[index]) {
                    bits_tab[index] = bits;
                    len_tab[index]  = len;
                }
            }
        }
    }
}

static av_cold int encode_init(AVCodecContext *avctx)
{
    MpegEncContext *s = avctx->priv_data;
    int ret;
    static int done = 0;

<<<<<<< HEAD
    if (avctx->width >= (1<<13) || avctx->height >= (1<<13)) {
        av_log(avctx, AV_LOG_ERROR, "dimensions too large for MPEG-4\n");
        return AVERROR(EINVAL);
    }

    if((ret=ff_MPV_encode_init(avctx)) < 0)
=======
    if ((ret = ff_MPV_encode_init(avctx)) < 0)
>>>>>>> 8769113a
        return ret;

    if (!done) {
        done = 1;

        init_uni_dc_tab();

        ff_init_rl(&ff_mpeg4_rl_intra, ff_mpeg4_static_rl_table_store[0]);

        init_uni_mpeg4_rl_tab(&ff_mpeg4_rl_intra, uni_mpeg4_intra_rl_bits, uni_mpeg4_intra_rl_len);
        init_uni_mpeg4_rl_tab(&ff_h263_rl_inter, uni_mpeg4_inter_rl_bits, uni_mpeg4_inter_rl_len);
    }

    s->min_qcoeff               = -2048;
    s->max_qcoeff               = 2047;
    s->intra_ac_vlc_length      = uni_mpeg4_intra_rl_len;
    s->intra_ac_vlc_last_length = uni_mpeg4_intra_rl_len + 128 * 64;
    s->inter_ac_vlc_length      = uni_mpeg4_inter_rl_len;
    s->inter_ac_vlc_last_length = uni_mpeg4_inter_rl_len + 128 * 64;
    s->luma_dc_vlc_length       = uni_DCtab_lum_len;
    s->ac_esc_length            = 7 + 2 + 1 + 6 + 1 + 12 + 1;
    s->y_dc_scale_table         = ff_mpeg4_y_dc_scale_table;
    s->c_dc_scale_table         = ff_mpeg4_c_dc_scale_table;

    if (s->flags & CODEC_FLAG_GLOBAL_HEADER) {
        s->avctx->extradata = av_malloc(1024);
        init_put_bits(&s->pb, s->avctx->extradata, 1024);

        if (!(s->workaround_bugs & FF_BUG_MS))
            mpeg4_encode_visual_object_header(s);
        mpeg4_encode_vol_header(s, 0, 0);

//            ff_mpeg4_stuffing(&s->pb); ?
        flush_put_bits(&s->pb);
        s->avctx->extradata_size = (put_bits_count(&s->pb) + 7) >> 3;
    }
    return 0;
}

void ff_mpeg4_init_partitions(MpegEncContext *s)
{
    uint8_t *start = put_bits_ptr(&s->pb);
    uint8_t *end   = s->pb.buf_end;
    int size       = end - start;
    int pb_size    = (((intptr_t)start + size / 3) & (~3)) - (intptr_t)start;
    int tex_size   = (size - 2 * pb_size) & (~3);

    set_put_bits_buffer_size(&s->pb, pb_size);
    init_put_bits(&s->tex_pb, start + pb_size, tex_size);
    init_put_bits(&s->pb2, start + pb_size + tex_size, pb_size);
}

void ff_mpeg4_merge_partitions(MpegEncContext *s)
{
    const int pb2_len    = put_bits_count(&s->pb2);
    const int tex_pb_len = put_bits_count(&s->tex_pb);
    const int bits       = put_bits_count(&s->pb);

    if (s->pict_type == AV_PICTURE_TYPE_I) {
        put_bits(&s->pb, 19, DC_MARKER);
        s->misc_bits  += 19 + pb2_len + bits - s->last_bits;
        s->i_tex_bits += tex_pb_len;
    } else {
        put_bits(&s->pb, 17, MOTION_MARKER);
        s->misc_bits  += 17 + pb2_len;
        s->mv_bits    += bits - s->last_bits;
        s->p_tex_bits += tex_pb_len;
    }

    flush_put_bits(&s->pb2);
    flush_put_bits(&s->tex_pb);

    set_put_bits_buffer_size(&s->pb, s->pb2.buf_end - s->pb.buf);
    avpriv_copy_bits(&s->pb, s->pb2.buf, pb2_len);
    avpriv_copy_bits(&s->pb, s->tex_pb.buf, tex_pb_len);
    s->last_bits = put_bits_count(&s->pb);
}

void ff_mpeg4_encode_video_packet_header(MpegEncContext *s)
{
    int mb_num_bits = av_log2(s->mb_num - 1) + 1;

    put_bits(&s->pb, ff_mpeg4_get_video_packet_prefix_length(s), 0);
    put_bits(&s->pb, 1, 1);

    put_bits(&s->pb, mb_num_bits, s->mb_x + s->mb_y * s->mb_width);
    put_bits(&s->pb, s->quant_precision, s->qscale);
    put_bits(&s->pb, 1, 0); /* no HEC */
}

#define OFFSET(x) offsetof(MpegEncContext, x)
#define VE AV_OPT_FLAG_VIDEO_PARAM | AV_OPT_FLAG_ENCODING_PARAM
static const AVOption options[] = {
    { "data_partitioning", "Use data partitioning.",      OFFSET(data_partitioning), AV_OPT_TYPE_INT, { .i64 = 0 }, 0, 1, VE },
    { "alternate_scan",    "Enable alternate scantable.", OFFSET(alternate_scan),    AV_OPT_TYPE_INT, { .i64 = 0 }, 0, 1, VE },
    FF_MPV_COMMON_OPTS
    { NULL },
};

static const AVClass mpeg4enc_class = {
    .class_name = "MPEG4 encoder",
    .item_name  = av_default_item_name,
    .option     = options,
    .version    = LIBAVUTIL_VERSION_INT,
};

AVCodec ff_mpeg4_encoder = {
    .name           = "mpeg4",
    .long_name      = NULL_IF_CONFIG_SMALL("MPEG-4 part 2"),
    .type           = AVMEDIA_TYPE_VIDEO,
    .id             = AV_CODEC_ID_MPEG4,
    .priv_data_size = sizeof(MpegEncContext),
    .init           = encode_init,
    .encode2        = ff_MPV_encode_picture,
    .close          = ff_MPV_encode_end,
    .pix_fmts       = (const enum AVPixelFormat[]) { AV_PIX_FMT_YUV420P, AV_PIX_FMT_NONE },
    .capabilities   = CODEC_CAP_DELAY | CODEC_CAP_SLICE_THREADS,
    .priv_class     = &mpeg4enc_class,
};<|MERGE_RESOLUTION|>--- conflicted
+++ resolved
@@ -42,9 +42,9 @@
 static uint32_t uni_mpeg4_inter_rl_bits[64 * 64 * 2 * 2];
 static uint8_t  uni_mpeg4_inter_rl_len[64 * 64 * 2 * 2];
 
-//#define UNI_MPEG4_ENC_INDEX(last, run, level) (last * 128 + run * 256 + level)
-//#define UNI_MPEG4_ENC_INDEX(last, run, level) (last * 128 * 64 + run + level * 64)
-#define UNI_MPEG4_ENC_INDEX(last, run, level) (last * 128 * 64 + run * 128 + (level))
+//#define UNI_MPEG4_ENC_INDEX(last, run, level) ((last) * 128 + (run) * 256 + (level))
+//#define UNI_MPEG4_ENC_INDEX(last, run, level) ((last) * 128 * 64 + (run) + (level) * 64)
+#define UNI_MPEG4_ENC_INDEX(last, run, level) ((last) * 128 * 64 + (run) * 128 + (level))
 
 /* mpeg4
  * inter
@@ -524,15 +524,9 @@
                     s->last_mv[i][1][1] = 0;
             }
 
-<<<<<<< HEAD
-            av_assert2(s->dquant>=-2 && s->dquant<=2);
-            av_assert2((s->dquant&1)==0);
-            av_assert2(mb_type>=0);
-=======
-            assert(s->dquant >= -2 && s->dquant <= 2);
-            assert((s->dquant & 1) == 0);
-            assert(mb_type >= 0);
->>>>>>> 8769113a
+            av_assert2(s->dquant >= -2 && s->dquant <= 2);
+            av_assert2((s->dquant & 1) == 0);
+            av_assert2(mb_type >= 0);
 
             /* nothing to do if this MB was skipped in the next P Frame */
             if (s->next_picture.mbskip_table[s->mb_y * s->mb_stride + s->mb_x]) {  // FIXME avoid DCT & ...
@@ -552,11 +546,7 @@
 
             if ((cbp | motion_x | motion_y | mb_type) == 0) {
                 /* direct MB with MV={0,0} */
-<<<<<<< HEAD
-                av_assert2(s->dquant==0);
-=======
-                assert(s->dquant == 0);
->>>>>>> 8769113a
+                av_assert2(s->dquant == 0);
 
                 put_bits(&s->pb, 1, 1); /* mb not coded modb1=1 */
 
@@ -592,28 +582,13 @@
             if (interleaved_stats)
                 s->misc_bits += get_bits_diff(s);
 
-<<<<<<< HEAD
-            if(mb_type == 0){
+            if (!mb_type) {
                 av_assert2(s->mv_dir & MV_DIRECT);
                 ff_h263_encode_motion_vector(s, motion_x, motion_y, 1);
                 s->b_count++;
                 s->f_count++;
-            }else{
+            } else {
                 av_assert2(mb_type > 0 && mb_type < 4);
-                if(s->mv_type != MV_TYPE_FIELD){
-                    if(s->mv_dir & MV_DIR_FORWARD){
-                        ff_h263_encode_motion_vector(s, s->mv[0][0][0] - s->last_mv[0][0][0],
-                                                        s->mv[0][0][1] - s->last_mv[0][0][1], s->f_code);
-                        s->last_mv[0][0][0]= s->last_mv[0][1][0]= s->mv[0][0][0];
-                        s->last_mv[0][0][1]= s->last_mv[0][1][1]= s->mv[0][0][1];
-=======
-            if (!mb_type) {
-                assert(s->mv_dir & MV_DIRECT);
-                ff_h263_encode_motion_vector(s, motion_x, motion_y, 1);
-                s->b_count++;
-                s->f_count++;
-            } else {
-                assert(mb_type > 0 && mb_type < 4);
                 if (s->mv_type != MV_TYPE_FIELD) {
                     if (s->mv_dir & MV_DIR_FORWARD) {
                         ff_h263_encode_motion_vector(s,
@@ -624,7 +599,6 @@
                         s->last_mv[0][1][0] = s->mv[0][0][0];
                         s->last_mv[0][0][1] =
                         s->last_mv[0][1][1] = s->mv[0][0][1];
->>>>>>> 8769113a
                         s->f_count++;
                     }
                     if (s->mv_dir & MV_DIR_BACKWARD) {
@@ -692,17 +666,8 @@
                     int x, y, offset;
                     uint8_t *p_pic;
 
-<<<<<<< HEAD
-                    x= s->mb_x*16;
-                    y= s->mb_y*16;
-=======
                     x = s->mb_x * 16;
                     y = s->mb_y * 16;
-                    if (x + 16 > s->width)
-                        x = s->width - 16;
-                    if (y + 16 > s->height)
-                        y = s->height - 16;
->>>>>>> 8769113a
 
                     offset = x + y * s->linesize;
                     p_pic  = s->new_picture.f.data[0] + offset;
@@ -718,31 +683,24 @@
 
                         b_pic = pic->f.data[0] + offset;
                         if (!pic->shared)
-<<<<<<< HEAD
-                            b_pic+= INPLACE_OFFSET;
-
-                        if(x+16 > s->width || y+16 > s->height){
-                            int x1,y1;
-                            int xe= FFMIN(16, s->width - x);
-                            int ye= FFMIN(16, s->height- y);
-                            diff=0;
-                            for(y1=0; y1<ye; y1++){
-                                for(x1=0; x1<xe; x1++){
-                                    diff+= FFABS(p_pic[x1+y1*s->linesize] - b_pic[x1+y1*s->linesize]);
+                            b_pic += INPLACE_OFFSET;
+
+                        if (x + 16 > s->width || y + 16 > s->height) {
+                            int x1, y1;
+                            int xe = FFMIN(16, s->width - x);
+                            int ye = FFMIN(16, s->height - y);
+                            diff = 0;
+                            for (y1 = 0; y1 < ye; y1++) {
+                                for (x1 = 0; x1 < xe; x1++) {
+                                    diff += FFABS(p_pic[x1 + y1 * s->linesize] - b_pic[x1 + y1 * s->linesize]);
                                 }
                             }
-                            diff= diff*256/(xe*ye);
-                        }else{
-                            diff= s->dsp.sad[0](NULL, p_pic, b_pic, s->linesize, 16);
+                            diff = diff * 256 / (xe * ye);
+                        } else {
+                            diff = s->dsp.sad[0](NULL, p_pic, b_pic, s->linesize, 16);
                         }
-                        if(diff>s->qscale*70){ //FIXME check that 70 is optimal
-                            s->mb_skipped=0;
-=======
-                            b_pic += INPLACE_OFFSET;
-                        diff = s->dsp.sad[0](NULL, p_pic, b_pic, s->linesize, 16);
                         if (diff > s->qscale * 70) {  // FIXME check that 70 is optimal
                             s->mb_skipped = 0;
->>>>>>> 8769113a
                             break;
                         }
                     }
@@ -805,13 +763,8 @@
                 if (s->dquant)
                     put_bits(pb2, 2, dquant_code[s->dquant + 2]);
 
-<<<<<<< HEAD
                 av_assert2(!s->progressive_sequence);
-                if(cbp)
-=======
-                assert(!s->progressive_sequence);
                 if (cbp)
->>>>>>> 8769113a
                     put_bits(pb2, 1, s->interlaced_dct);
                 put_bits(pb2, 1, 1);
 
@@ -825,14 +778,6 @@
                 put_bits(&s->pb, 1, s->field_select[0][0]);
                 put_bits(&s->pb, 1, s->field_select[0][1]);
 
-<<<<<<< HEAD
-                ff_h263_encode_motion_vector(s, s->mv[0][0][0] - pred_x,
-                                                s->mv[0][0][1] - pred_y, s->f_code);
-                ff_h263_encode_motion_vector(s, s->mv[0][1][0] - pred_x,
-                                                s->mv[0][1][1] - pred_y, s->f_code);
-            }else{
-                av_assert2(s->mv_type==MV_TYPE_8X8);
-=======
                 ff_h263_encode_motion_vector(s,
                                              s->mv[0][0][0] - pred_x,
                                              s->mv[0][0][1] - pred_y,
@@ -842,8 +787,7 @@
                                              s->mv[0][1][1] - pred_y,
                                              s->f_code);
             } else {
-                assert(s->mv_type == MV_TYPE_8X8);
->>>>>>> 8769113a
+                av_assert2(s->mv_type == MV_TYPE_8X8);
                 put_bits(&s->pb,
                          ff_h263_inter_MCBPC_bits[cbpc + 16],
                          ff_h263_inter_MCBPC_code[cbpc + 16]);
@@ -957,15 +901,9 @@
 {
     if (s->pict_type == AV_PICTURE_TYPE_B) {
         ff_mpeg4_init_direct_mv(s);
-<<<<<<< HEAD
-    }else{
-        s->last_time_base= s->time_base;
-        s->time_base= FFUDIV(s->time, s->avctx->time_base.den);
-=======
     } else {
         s->last_time_base = s->time_base;
-        s->time_base      = s->time / s->avctx->time_base.den;
->>>>>>> 8769113a
+        s->time_base      = FFUDIV(s->time, s->avctx->time_base.den);
     }
 }
 
@@ -980,24 +918,13 @@
     time = s->current_picture_ptr->f.pts;
     if (s->reordered_input_picture[1])
         time = FFMIN(time, s->reordered_input_picture[1]->f.pts);
-<<<<<<< HEAD
-    time= time*s->avctx->time_base.num;
-    s->last_time_base= FFUDIV(time, s->avctx->time_base.den);
-
-    seconds= FFUDIV(time, s->avctx->time_base.den);
-    minutes= FFUDIV(seconds, 60); seconds = FFUMOD(seconds, 60);
-    hours  = FFUDIV(minutes, 60); minutes = FFUMOD(minutes, 60);
-    hours  = FFUMOD(hours  , 24);
-=======
     time = time * s->avctx->time_base.num;
-
-    seconds  = time / s->avctx->time_base.den;
-    minutes  = seconds / 60;
-    seconds %= 60;
-    hours    = minutes / 60;
-    minutes %= 60;
-    hours   %= 24;
->>>>>>> 8769113a
+    s->last_time_base = FFUDIV(time, s->avctx->time_base.den);
+
+    seconds = FFUDIV(time, s->avctx->time_base.den);
+    minutes = FFUDIV(seconds, 60); seconds = FFUMOD(seconds, 60);
+    hours   = FFUDIV(minutes, 60); minutes = FFUMOD(minutes, 60);
+    hours   = FFUMOD(hours  , 24);
 
     put_bits(&s->pb, 5, hours);
     put_bits(&s->pb, 6, minutes);
@@ -1007,11 +934,6 @@
     put_bits(&s->pb, 1, !!(s->flags & CODEC_FLAG_CLOSED_GOP));
     put_bits(&s->pb, 1, 0);  // broken link == NO
 
-<<<<<<< HEAD
-=======
-    s->last_time_base = time / s->avctx->time_base.den;
-
->>>>>>> 8769113a
     ff_mpeg4_stuffing(&s->pb);
 }
 
@@ -1093,15 +1015,10 @@
 
     s->aspect_ratio_info = ff_h263_aspect_to_info(s->avctx->sample_aspect_ratio);
 
-<<<<<<< HEAD
-    put_bits(&s->pb, 4, s->aspect_ratio_info);/* aspect ratio info */
-    if (s->aspect_ratio_info == FF_ASPECT_EXTENDED){
+    put_bits(&s->pb, 4, s->aspect_ratio_info); /* aspect ratio info */
+    if (s->aspect_ratio_info == FF_ASPECT_EXTENDED) {
         av_reduce(&s->avctx->sample_aspect_ratio.num, &s->avctx->sample_aspect_ratio.den,
                    s->avctx->sample_aspect_ratio.num,  s->avctx->sample_aspect_ratio.den, 255);
-=======
-    put_bits(&s->pb, 4, s->aspect_ratio_info); /* aspect ratio info */
-    if (s->aspect_ratio_info == FF_ASPECT_EXTENDED) {
->>>>>>> 8769113a
         put_bits(&s->pb, 8, s->avctx->sample_aspect_ratio.num);
         put_bits(&s->pb, 8, s->avctx->sample_aspect_ratio.den);
     }
@@ -1191,20 +1108,11 @@
     put_bits(&s->pb, 16, VOP_STARTCODE);    /* vop header */
     put_bits(&s->pb, 2, s->pict_type - 1);  /* pict type: I = 0 , P = 1 */
 
-<<<<<<< HEAD
-    time_div= FFUDIV(s->time, s->avctx->time_base.den);
-    time_mod= FFUMOD(s->time, s->avctx->time_base.den);
-    time_incr= time_div - s->last_time_base;
+    time_div  = FFUDIV(s->time, s->avctx->time_base.den);
+    time_mod  = FFUMOD(s->time, s->avctx->time_base.den);
+    time_incr = time_div - s->last_time_base;
     av_assert0(time_incr >= 0);
-    while(time_incr--)
-=======
-    assert(s->time >= 0);
-    time_div  = s->time / s->avctx->time_base.den;
-    time_mod  = s->time % s->avctx->time_base.den;
-    time_incr = time_div - s->last_time_base;
-    assert(time_incr >= 0);
     while (time_incr--)
->>>>>>> 8769113a
         put_bits(&s->pb, 1, 1);
 
     put_bits(&s->pb, 1, 0);
@@ -1292,20 +1200,8 @@
 {
     int slevel, run, last;
 
-<<<<<<< HEAD
     av_assert0(MAX_LEVEL >= 64);
-    av_assert0(MAX_RUN   >= 63);
-
-    for(slevel=-64; slevel<64; slevel++){
-        if(slevel==0) continue;
-        for(run=0; run<64; run++){
-            for(last=0; last<=1; last++){
-                const int index= UNI_MPEG4_ENC_INDEX(last, run, slevel+64);
-                int level= slevel < 0 ? -slevel : slevel;
-                int sign= slevel < 0 ? 1 : 0;
-=======
-    assert(MAX_LEVEL >= 64);
-    assert(MAX_RUN >= 63);
+    av_assert0(MAX_RUN >= 63);
 
     for (slevel = -64; slevel < 64; slevel++) {
         if (slevel == 0)
@@ -1315,7 +1211,6 @@
                 const int index = UNI_MPEG4_ENC_INDEX(last, run, slevel + 64);
                 int level       = slevel < 0 ? -slevel : slevel;
                 int sign        = slevel < 0 ? 1 : 0;
->>>>>>> 8769113a
                 int bits, len, code;
                 int level1, run1;
 
@@ -1401,16 +1296,12 @@
     int ret;
     static int done = 0;
 
-<<<<<<< HEAD
     if (avctx->width >= (1<<13) || avctx->height >= (1<<13)) {
         av_log(avctx, AV_LOG_ERROR, "dimensions too large for MPEG-4\n");
         return AVERROR(EINVAL);
     }
 
-    if((ret=ff_MPV_encode_init(avctx)) < 0)
-=======
     if ((ret = ff_MPV_encode_init(avctx)) < 0)
->>>>>>> 8769113a
         return ret;
 
     if (!done) {

--- conflicted
+++ resolved
@@ -767,9 +767,13 @@
         { AV_PKT_DATA_MASTERING_DISPLAY_METADATA, AV_FRAME_DATA_MASTERING_DISPLAY_METADATA },
     };
 
-<<<<<<< HEAD
     if (pkt) {
+        frame->pts = pkt->pts;
+#if FF_API_PKT_PTS
+FF_DISABLE_DEPRECATION_WARNINGS
         frame->pkt_pts = pkt->pts;
+FF_ENABLE_DEPRECATION_WARNINGS
+#endif
         av_frame_set_pkt_pos     (frame, pkt->pos);
         av_frame_set_pkt_duration(frame, pkt->duration);
         av_frame_set_pkt_size    (frame, pkt->size);
@@ -788,49 +792,19 @@
             }
         }
         add_metadata_from_side_data(pkt, frame);
-=======
-    frame->color_primaries = avctx->color_primaries;
-    frame->color_trc       = avctx->color_trc;
-    frame->colorspace      = avctx->colorspace;
-    frame->color_range     = avctx->color_range;
-    frame->chroma_location = avctx->chroma_sample_location;
-
-    frame->reordered_opaque = avctx->reordered_opaque;
-    if (!pkt) {
+
+        if (pkt->flags & AV_PKT_FLAG_DISCARD) {
+            frame->flags |= AV_FRAME_FLAG_DISCARD;
+        } else {
+            frame->flags = (frame->flags & ~AV_FRAME_FLAG_DISCARD);
+        }
+    } else {
+        frame->pts = AV_NOPTS_VALUE;
 #if FF_API_PKT_PTS
 FF_DISABLE_DEPRECATION_WARNINGS
         frame->pkt_pts = AV_NOPTS_VALUE;
 FF_ENABLE_DEPRECATION_WARNINGS
 #endif
-        frame->pts     = AV_NOPTS_VALUE;
-        return 0;
-    }
-
-#if FF_API_PKT_PTS
-FF_DISABLE_DEPRECATION_WARNINGS
-    frame->pkt_pts = pkt->pts;
-FF_ENABLE_DEPRECATION_WARNINGS
-#endif
-    frame->pts     = pkt->pts;
-
-    for (i = 0; i < FF_ARRAY_ELEMS(sd); i++) {
-        int size;
-        uint8_t *packet_sd = av_packet_get_side_data(pkt, sd[i].packet, &size);
-        if (packet_sd) {
-            AVFrameSideData *frame_sd = av_frame_new_side_data(frame,
-                                                               sd[i].frame,
-                                                               size);
-            if (!frame_sd)
-                return AVERROR(ENOMEM);
->>>>>>> 32c83590
-
-        if (pkt->flags & AV_PKT_FLAG_DISCARD) {
-            frame->flags |= AV_FRAME_FLAG_DISCARD;
-        } else {
-            frame->flags = (frame->flags & ~AV_FRAME_FLAG_DISCARD);
-        }
-    } else {
-        frame->pkt_pts = AV_NOPTS_VALUE;
         av_frame_set_pkt_pos     (frame, -1);
         av_frame_set_pkt_duration(frame, 0);
         av_frame_set_pkt_size    (frame, -1);
@@ -2079,7 +2053,7 @@
  * which case the output will as well.
  *
  * @param pts the pts field of the decoded AVPacket, as passed through
- * AVFrame.pkt_pts
+ * AVFrame.pts
  * @param dts the dts field of the decoded AVPacket
  * @return one of the input values, may be AV_NOPTS_VALUE
  */
@@ -2317,7 +2291,7 @@
             avctx->frame_number++;
             av_frame_set_best_effort_timestamp(picture,
                                                guess_correct_pts(avctx,
-                                                                 picture->pkt_pts,
+                                                                 picture->pts,
                                                                  picture->pkt_dts));
         } else
             av_frame_unref(picture);
@@ -2390,7 +2364,7 @@
             avctx->frame_number++;
             av_frame_set_best_effort_timestamp(frame,
                                                guess_correct_pts(avctx,
-                                                                 frame->pkt_pts,
+                                                                 frame->pts,
                                                                  frame->pkt_dts));
             if (frame->format == AV_SAMPLE_FMT_NONE)
                 frame->format = avctx->sample_fmt;
@@ -2432,8 +2406,14 @@
                     int64_t diff_ts = av_rescale_q(avctx->internal->skip_samples,
                                                    (AVRational){1, avctx->sample_rate},
                                                    avctx->pkt_timebase);
+                    if(frame->pts!=AV_NOPTS_VALUE)
+                        frame->pts += diff_ts;
+#if FF_API_PKT_PTS
+FF_DISABLE_DEPRECATION_WARNINGS
                     if(frame->pkt_pts!=AV_NOPTS_VALUE)
                         frame->pkt_pts += diff_ts;
+FF_ENABLE_DEPRECATION_WARNINGS
+#endif
                     if(frame->pkt_dts!=AV_NOPTS_VALUE)
                         frame->pkt_dts += diff_ts;
                     if (av_frame_get_pkt_duration(frame) >= diff_ts)
@@ -2910,7 +2890,7 @@
         if (ret >= 0) {
             if (av_frame_get_best_effort_timestamp(frame) == AV_NOPTS_VALUE) {
                 av_frame_set_best_effort_timestamp(frame,
-                    guess_correct_pts(avctx, frame->pkt_pts, frame->pkt_dts));
+                    guess_correct_pts(avctx, frame->pts, frame->pkt_dts));
             }
         }
         return ret;

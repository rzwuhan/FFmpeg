--- conflicted
+++ resolved
@@ -375,13 +375,9 @@
     compno = bytestream2_get_byteu(&s->g);
 
     if (compno >= s->ncomponents) {
-<<<<<<< HEAD
-        av_log(s->avctx, AV_LOG_ERROR, "Invalid compno %d\n", compno);
-=======
         av_log(s->avctx, AV_LOG_ERROR,
                "Invalid compno %d. There are %d components in the image.\n",
                compno, s->ncomponents);
->>>>>>> fd54dd02
         return AVERROR_INVALIDDATA;
     }
 
@@ -465,18 +461,12 @@
     if (bytestream2_get_bytes_left(&s->g) < 1)
         return AVERROR_INVALIDDATA;
 
-<<<<<<< HEAD
-    compno              = bytestream2_get_byteu(&s->g);
-    if (compno >= s->ncomponents) {
-        av_log(s->avctx, AV_LOG_ERROR, "Invalid compno\n");
-=======
     compno = bytestream2_get_byteu(&s->g);
 
     if (compno >= s->ncomponents) {
         av_log(s->avctx, AV_LOG_ERROR,
                "Invalid compno %d. There are %d components in the image.\n",
                compno, s->ncomponents);
->>>>>>> fd54dd02
         return AVERROR_INVALIDDATA;
     }
 
@@ -1294,16 +1284,10 @@
         if (marker == JPEG2000_EOC)
             break;
 
-<<<<<<< HEAD
         len = bytestream2_get_be16(&s->g);
         if (len < 2 || bytestream2_get_bytes_left(&s->g) < len - 2)
             return AVERROR_INVALIDDATA;
-=======
-        len = bytestream2_get_be16u(&s->g);
-        if (len < 2 || bytestream2_get_bytes_left(&s->g) < len - 2)
-            return AVERROR_INVALIDDATA;
-
->>>>>>> fd54dd02
+
         switch (marker) {
         case JPEG2000_SIZ:
             ret = get_siz(s);

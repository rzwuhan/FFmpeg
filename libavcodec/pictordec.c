/*
 * Pictor/PC Paint decoder
 * Copyright (c) 2010 Peter Ross <pross@xvid.org>
 *
 * This file is part of FFmpeg.
 *
 * FFmpeg is free software; you can redistribute it and/or
 * modify it under the terms of the GNU Lesser General Public
 * License as published by the Free Software Foundation; either
 * version 2.1 of the License, or (at your option) any later version.
 *
 * FFmpeg is distributed in the hope that it will be useful,
 * but WITHOUT ANY WARRANTY; without even the implied warranty of
 * MERCHANTABILITY or FITNESS FOR A PARTICULAR PURPOSE.  See the GNU
 * Lesser General Public License for more details.
 *
 * You should have received a copy of the GNU Lesser General Public
 * License along with FFmpeg; if not, write to the Free Software
 * Foundation, Inc., 51 Franklin Street, Fifth Floor, Boston, MA 02110-1301 USA
 */

/**
 * @file
 * Pictor/PC Paint decoder
 */

#include "libavutil/imgutils.h"
#include "avcodec.h"
#include "bytestream.h"
#include "cga_data.h"

typedef struct PicContext {
    AVFrame frame;
    int width, height;
    int nb_planes;
    GetByteContext g;
} PicContext;

static void picmemset_8bpp(PicContext *s, int value, int run, int *x, int *y)
{
    while (run > 0) {
        uint8_t *d = s->frame.data[0] + *y * s->frame.linesize[0];
        if (*x + run >= s->width) {
            int n = s->width - *x;
            memset(d + *x, value, n);
            run -= n;
            *x = 0;
            *y -= 1;
            if (*y < 0)
                break;
        } else {
            memset(d + *x, value, run);
            *x += run;
            break;
        }
    }
}

static void picmemset(PicContext *s, int value, int run,
                      int *x, int *y, int *plane, int bits_per_plane)
{
    uint8_t *d;
    int shift = *plane * bits_per_plane;
    int mask  = ((1 << bits_per_plane) - 1) << shift;
    value   <<= shift;

    while (run > 0) {
        int j;
        for (j = 8-bits_per_plane; j >= 0; j -= bits_per_plane) {
            d = s->frame.data[0] + *y * s->frame.linesize[0];
            d[*x] |= (value >> j) & mask;
            *x += 1;
            if (*x == s->width) {
                *y -= 1;
                *x = 0;
                if (*y < 0) {
                   *y = s->height - 1;
                   *plane += 1;
                   value <<= bits_per_plane;
                   mask  <<= bits_per_plane;
                   if (*plane >= s->nb_planes)
                       break;
                }
            }
        }
        run--;
    }
}

static const uint8_t cga_mode45_index[6][4] = {
    [0] = { 0, 3,  5,   7 }, // mode4, palette#1, low intensity
    [1] = { 0, 2,  4,   6 }, // mode4, palette#2, low intensity
    [2] = { 0, 3,  4,   7 }, // mode5, low intensity
    [3] = { 0, 11, 13, 15 }, // mode4, palette#1, high intensity
    [4] = { 0, 10, 12, 14 }, // mode4, palette#2, high intensity
    [5] = { 0, 11, 12, 15 }, // mode5, high intensity
};

static av_cold int decode_init(AVCodecContext *avctx)
{
    PicContext *s = avctx->priv_data;

    avcodec_get_frame_defaults(&s->frame);
    return 0;
}

static int decode_frame(AVCodecContext *avctx,
                        void *data, int *data_size,
                        AVPacket *avpkt)
{
    PicContext *s = avctx->priv_data;
    uint32_t *palette;
    int bits_per_plane, bpp, etype, esize, npal, pos_after_pal;
    int i, x, y, plane, tmp;

    bytestream2_init(&s->g, avpkt->data, avpkt->size);

    if (bytestream2_get_bytes_left(&s->g) < 11)
        return AVERROR_INVALIDDATA;

    if (bytestream2_get_le16u(&s->g) != 0x1234)
        return AVERROR_INVALIDDATA;

    s->width       = bytestream2_get_le16u(&s->g);
    s->height      = bytestream2_get_le16u(&s->g);
    bytestream2_skip(&s->g, 4);
    tmp            = bytestream2_get_byteu(&s->g);
    bits_per_plane = tmp & 0xF;
    s->nb_planes   = (tmp >> 4) + 1;
    bpp            = bits_per_plane * s->nb_planes;
    if (bits_per_plane > 8 || bpp < 1 || bpp > 32) {
        av_log_ask_for_sample(avctx, "unsupported bit depth\n");
        return AVERROR_INVALIDDATA;
    }

<<<<<<< HEAD
    if (*buf == 0xFF || bpp == 8) {
        buf += 2;
        etype  = bytestream_get_le16(&buf);
        esize  = bytestream_get_le16(&buf);
        if (buf_end - buf < esize)
=======
    if (bytestream2_peek_byte(&s->g) == 0xFF) {
        bytestream2_skip(&s->g, 2);
        etype = bytestream2_get_le16(&s->g);
        esize = bytestream2_get_le16(&s->g);
        if (bytestream2_get_bytes_left(&s->g) < esize)
>>>>>>> 9e12002f
            return AVERROR_INVALIDDATA;
    } else {
        etype = -1;
        esize = 0;
    }

    avctx->pix_fmt = PIX_FMT_PAL8;

    if (s->width != avctx->width && s->height != avctx->height) {
        if (av_image_check_size(s->width, s->height, 0, avctx) < 0)
            return -1;
        avcodec_set_dimensions(avctx, s->width, s->height);
        if (s->frame.data[0])
            avctx->release_buffer(avctx, &s->frame);
    }

    if (avctx->get_buffer(avctx, &s->frame) < 0){
        av_log(avctx, AV_LOG_ERROR, "get_buffer() failed\n");
        return -1;
    }
    memset(s->frame.data[0], 0, s->height * s->frame.linesize[0]);
    s->frame.pict_type           = AV_PICTURE_TYPE_I;
    s->frame.palette_has_changed = 1;

    pos_after_pal = bytestream2_tell(&s->g) + esize;
    palette = (uint32_t*)s->frame.data[1];
    if (etype == 1 && esize > 1 && bytestream2_peek_byte(&s->g) < 6) {
        int idx = bytestream2_get_byte(&s->g);
        npal = 4;
        for (i = 0; i < npal; i++)
            palette[i] = ff_cga_palette[ cga_mode45_index[idx][i] ];
    } else if (etype == 2) {
        npal = FFMIN(esize, 16);
        for (i = 0; i < npal; i++) {
            int pal_idx = bytestream2_get_byte(&s->g);
            palette[i]  = ff_cga_palette[FFMIN(pal_idx, 16)];
        }
    } else if (etype == 3) {
        npal = FFMIN(esize, 16);
        for (i = 0; i < npal; i++) {
            int pal_idx = bytestream2_get_byte(&s->g);
            palette[i]  = ff_ega_palette[FFMIN(pal_idx, 63)];
        }
    } else if (etype == 4 || etype == 5) {
        npal = FFMIN(esize / 3, 256);
<<<<<<< HEAD
        for (i = 0; i < npal; i++) {
            palette[i] = AV_RB24(buf + i*3) << 2;
            palette[i] |= 0xFF << 24 | palette[i] >> 6 & 0x30303;
        }
=======
        for (i = 0; i < npal; i++)
            palette[i] = bytestream2_get_be24(&s->g) << 2;
>>>>>>> 9e12002f
    } else {
        if (bpp == 1) {
            npal = 2;
            palette[0] = 0xFF000000;
            palette[1] = 0xFFFFFFFF;
        } else if (bpp == 2) {
            npal = 4;
            for (i = 0; i < npal; i++)
                palette[i] = ff_cga_palette[ cga_mode45_index[0][i] ];
        } else {
            npal = 16;
            memcpy(palette, ff_cga_palette, npal * 4);
        }
    }
    // fill remaining palette entries
    memset(palette + npal, 0, AVPALETTE_SIZE - npal * 4);
    // skip remaining palette bytes
    bytestream2_seek(&s->g, pos_after_pal, SEEK_SET);

    y = s->height - 1;
<<<<<<< HEAD
    if (bytestream_get_le16(&buf)) {
        x = 0;
        plane = 0;
        while (y >= 0 && buf_end - buf >= 6) {
            const uint8_t *buf_pend = buf + FFMIN(AV_RL16(buf), buf_end - buf);
            //ignore uncompressed block size reported at buf[2]
            int marker = buf[4];
            buf += 5;

            while (plane < s->nb_planes && y >= 0 && buf_pend - buf >= 1) {
=======
    plane = 0;
    if (bytestream2_get_le16(&s->g)) {
        while (bytestream2_get_bytes_left(&s->g) >= 6) {
            int stop_size, marker, t1, t2;

            t1        = bytestream2_get_bytes_left(&s->g);
            t2        = bytestream2_get_le16(&s->g);
            stop_size = t1 - FFMIN(t1, t2);
            // ignore uncompressed block size
            bytestream2_skip(&s->g, 2);
            marker    = bytestream2_get_byte(&s->g);

            while (plane < s->nb_planes &&
                   bytestream2_get_bytes_left(&s->g) > stop_size) {
>>>>>>> 9e12002f
                int run = 1;
                int val = bytestream2_get_byte(&s->g);
                if (val == marker) {
                    run = bytestream2_get_byte(&s->g);
                    if (run == 0)
                        run = bytestream2_get_le16(&s->g);
                    val = bytestream2_get_byte(&s->g);
                }
                if (!bytestream2_get_bytes_left(&s->g))
                    break;

                if (bits_per_plane == 8) {
                    picmemset_8bpp(s, val, run, &x, &y);
                } else {
                    picmemset(s, val, run, &x, &y, &plane, bits_per_plane);
                }
            }
        }
    } else {
<<<<<<< HEAD
        while (y >= 0 && buf < buf_end) {
            memcpy(s->frame.data[0] + y * s->frame.linesize[0], buf, FFMIN(avctx->width, buf_end - buf));
            buf += avctx->width;
            y--;
        }
=======
        av_log_ask_for_sample(s, "uncompressed image\n");
        return avpkt->size;
>>>>>>> 9e12002f
    }

    *data_size = sizeof(AVFrame);
    *(AVFrame*)data = s->frame;
    return avpkt->size;
}

static av_cold int decode_end(AVCodecContext *avctx)
{
    PicContext *s = avctx->priv_data;
    if (s->frame.data[0])
        avctx->release_buffer(avctx, &s->frame);
    return 0;
}

AVCodec ff_pictor_decoder = {
    .name           = "pictor",
    .type           = AVMEDIA_TYPE_VIDEO,
    .id             = CODEC_ID_PICTOR,
    .priv_data_size = sizeof(PicContext),
    .init           = decode_init,
    .close          = decode_end,
    .decode         = decode_frame,
    .capabilities   = CODEC_CAP_DR1,
    .long_name = NULL_IF_CONFIG_SMALL("Pictor/PC Paint"),
};<|MERGE_RESOLUTION|>--- conflicted
+++ resolved
@@ -133,19 +133,11 @@
         return AVERROR_INVALIDDATA;
     }
 
-<<<<<<< HEAD
-    if (*buf == 0xFF || bpp == 8) {
-        buf += 2;
-        etype  = bytestream_get_le16(&buf);
-        esize  = bytestream_get_le16(&buf);
-        if (buf_end - buf < esize)
-=======
-    if (bytestream2_peek_byte(&s->g) == 0xFF) {
+    if (bytestream2_peek_byte(&s->g) == 0xFF || bpp == 8) {
         bytestream2_skip(&s->g, 2);
         etype = bytestream2_get_le16(&s->g);
         esize = bytestream2_get_le16(&s->g);
         if (bytestream2_get_bytes_left(&s->g) < esize)
->>>>>>> 9e12002f
             return AVERROR_INVALIDDATA;
     } else {
         etype = -1;
@@ -191,15 +183,10 @@
         }
     } else if (etype == 4 || etype == 5) {
         npal = FFMIN(esize / 3, 256);
-<<<<<<< HEAD
         for (i = 0; i < npal; i++) {
-            palette[i] = AV_RB24(buf + i*3) << 2;
-            palette[i] |= 0xFF << 24 | palette[i] >> 6 & 0x30303;
-        }
-=======
-        for (i = 0; i < npal; i++)
             palette[i] = bytestream2_get_be24(&s->g) << 2;
->>>>>>> 9e12002f
+            palette[i] |= 0xFFU << 24 | palette[i] >> 6 & 0x30303;
+        }
     } else {
         if (bpp == 1) {
             npal = 2;
@@ -220,21 +207,10 @@
     bytestream2_seek(&s->g, pos_after_pal, SEEK_SET);
 
     y = s->height - 1;
-<<<<<<< HEAD
-    if (bytestream_get_le16(&buf)) {
+    if (bytestream2_get_le16(&s->g)) {
         x = 0;
         plane = 0;
-        while (y >= 0 && buf_end - buf >= 6) {
-            const uint8_t *buf_pend = buf + FFMIN(AV_RL16(buf), buf_end - buf);
-            //ignore uncompressed block size reported at buf[2]
-            int marker = buf[4];
-            buf += 5;
-
-            while (plane < s->nb_planes && y >= 0 && buf_pend - buf >= 1) {
-=======
-    plane = 0;
-    if (bytestream2_get_le16(&s->g)) {
-        while (bytestream2_get_bytes_left(&s->g) >= 6) {
+        while (y >= 0 && bytestream2_get_bytes_left(&s->g) >= 6) {
             int stop_size, marker, t1, t2;
 
             t1        = bytestream2_get_bytes_left(&s->g);
@@ -244,9 +220,8 @@
             bytestream2_skip(&s->g, 2);
             marker    = bytestream2_get_byte(&s->g);
 
-            while (plane < s->nb_planes &&
+            while (plane < s->nb_planes && y >= 0 &&
                    bytestream2_get_bytes_left(&s->g) > stop_size) {
->>>>>>> 9e12002f
                 int run = 1;
                 int val = bytestream2_get_byte(&s->g);
                 if (val == marker) {
@@ -266,16 +241,11 @@
             }
         }
     } else {
-<<<<<<< HEAD
-        while (y >= 0 && buf < buf_end) {
-            memcpy(s->frame.data[0] + y * s->frame.linesize[0], buf, FFMIN(avctx->width, buf_end - buf));
-            buf += avctx->width;
+        while (y >= 0 && bytestream2_get_bytes_left(&s->g) > 0) {
+            memcpy(s->frame.data[0] + y * s->frame.linesize[0], s->g.buffer, FFMIN(avctx->width, bytestream2_get_bytes_left(&s->g)));
+            bytestream2_skip(&s->g, avctx->width);
             y--;
         }
-=======
-        av_log_ask_for_sample(s, "uncompressed image\n");
-        return avpkt->size;
->>>>>>> 9e12002f
     }
 
     *data_size = sizeof(AVFrame);

--- conflicted
+++ resolved
@@ -31,13 +31,7 @@
 #include <assert.h>
 
 #include "libavutil/intreadwrite.h"
-<<<<<<< HEAD
-#include "libavutil/log.h"
 #include "libavutil/avassert.h"
-#include "mathops.h"
-#include "config.h"
-=======
->>>>>>> 973dc4e8
 
 typedef struct PutBitContext {
     uint32_t bit_buf;

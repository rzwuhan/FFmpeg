/*
 * DVB subtitle decoding
 * Copyright (c) 2005 Ian Caulfield
 *
 * This file is part of FFmpeg.
 *
 * FFmpeg is free software; you can redistribute it and/or
 * modify it under the terms of the GNU Lesser General Public
 * License as published by the Free Software Foundation; either
 * version 2.1 of the License, or (at your option) any later version.
 *
 * FFmpeg is distributed in the hope that it will be useful,
 * but WITHOUT ANY WARRANTY; without even the implied warranty of
 * MERCHANTABILITY or FITNESS FOR A PARTICULAR PURPOSE.  See the GNU
 * Lesser General Public License for more details.
 *
 * You should have received a copy of the GNU Lesser General Public
 * License along with FFmpeg; if not, write to the Free Software
 * Foundation, Inc., 51 Franklin Street, Fifth Floor, Boston, MA 02110-1301 USA
 */

#include "avcodec.h"
#include "get_bits.h"
#include "bytestream.h"
#include "internal.h"
#include "libavutil/colorspace.h"
#include "libavutil/opt.h"

#define DVBSUB_PAGE_SEGMENT     0x10
#define DVBSUB_REGION_SEGMENT   0x11
#define DVBSUB_CLUT_SEGMENT     0x12
#define DVBSUB_OBJECT_SEGMENT   0x13
#define DVBSUB_DISPLAYDEFINITION_SEGMENT 0x14
#define DVBSUB_DISPLAY_SEGMENT  0x80

#define cm (ff_crop_tab + MAX_NEG_CROP)

#ifdef DEBUG
#if 0
static void png_save(const char *filename, uint8_t *bitmap, int w, int h,
                     uint32_t *rgba_palette)
{
    int x, y, v;
    FILE *f;
    char fname[40], fname2[40];
    char command[1024];

    snprintf(fname, 40, "%s.ppm", filename);

    f = fopen(fname, "w");
    if (!f) {
        perror(fname);
        return;
    }
    fprintf(f, "P6\n"
            "%d %d\n"
            "%d\n",
            w, h, 255);
    for(y = 0; y < h; y++) {
        for(x = 0; x < w; x++) {
            v = rgba_palette[bitmap[y * w + x]];
            putc((v >> 16) & 0xff, f);
            putc((v >> 8) & 0xff, f);
            putc((v >> 0) & 0xff, f);
        }
    }
    fclose(f);


    snprintf(fname2, 40, "%s-a.pgm", filename);

    f = fopen(fname2, "w");
    if (!f) {
        perror(fname2);
        return;
    }
    fprintf(f, "P5\n"
            "%d %d\n"
            "%d\n",
            w, h, 255);
    for(y = 0; y < h; y++) {
        for(x = 0; x < w; x++) {
            v = rgba_palette[bitmap[y * w + x]];
            putc((v >> 24) & 0xff, f);
        }
    }
    fclose(f);

    snprintf(command, 1024, "pnmtopng -alpha %s %s > %s.png 2> /dev/null", fname2, fname, filename);
    system(command);

    snprintf(command, 1024, "rm %s %s", fname, fname2);
    system(command);
}
#endif

static void png_save2(const char *filename, uint32_t *bitmap, int w, int h)
{
    int x, y, v;
    FILE *f;
    char fname[40], fname2[40];
    char command[1024];

    snprintf(fname, sizeof(fname), "%s.ppm", filename);

    f = fopen(fname, "w");
    if (!f) {
        perror(fname);
        return;
    }
    fprintf(f, "P6\n"
            "%d %d\n"
            "%d\n",
            w, h, 255);
    for(y = 0; y < h; y++) {
        for(x = 0; x < w; x++) {
            v = bitmap[y * w + x];
            putc((v >> 16) & 0xff, f);
            putc((v >> 8) & 0xff, f);
            putc((v >> 0) & 0xff, f);
        }
    }
    fclose(f);


    snprintf(fname2, sizeof(fname2), "%s-a.pgm", filename);

    f = fopen(fname2, "w");
    if (!f) {
        perror(fname2);
        return;
    }
    fprintf(f, "P5\n"
            "%d %d\n"
            "%d\n",
            w, h, 255);
    for(y = 0; y < h; y++) {
        for(x = 0; x < w; x++) {
            v = bitmap[y * w + x];
            putc((v >> 24) & 0xff, f);
        }
    }
    fclose(f);

    snprintf(command, sizeof(command), "pnmtopng -alpha %s %s > %s.png 2> /dev/null", fname2, fname, filename);
    system(command);

    snprintf(command, sizeof(command), "rm %s %s", fname, fname2);
    system(command);
}
#endif

#define RGBA(r,g,b,a) (((unsigned)(a) << 24) | ((r) << 16) | ((g) << 8) | (b))

typedef struct DVBSubCLUT {
    int id;
    int version;

    uint32_t clut4[4];
    uint32_t clut16[16];
    uint32_t clut256[256];

    struct DVBSubCLUT *next;
} DVBSubCLUT;

static DVBSubCLUT default_clut;

typedef struct DVBSubObjectDisplay {
    int object_id;
    int region_id;

    int x_pos;
    int y_pos;

    int fgcolor;
    int bgcolor;

    struct DVBSubObjectDisplay *region_list_next;
    struct DVBSubObjectDisplay *object_list_next;
} DVBSubObjectDisplay;

typedef struct DVBSubObject {
    int id;
    int version;

    int type;

    DVBSubObjectDisplay *display_list;

    struct DVBSubObject *next;
} DVBSubObject;

typedef struct DVBSubRegionDisplay {
    int region_id;

    int x_pos;
    int y_pos;

    struct DVBSubRegionDisplay *next;
} DVBSubRegionDisplay;

typedef struct DVBSubRegion {
    int id;
    int version;

    int width;
    int height;
    int depth;

    int clut;
    int bgcolor;

    uint8_t *pbuf;
    int buf_size;
    int dirty;

    DVBSubObjectDisplay *display_list;

    struct DVBSubRegion *next;
} DVBSubRegion;

typedef struct DVBSubDisplayDefinition {
    int version;

    int x;
    int y;
    int width;
    int height;
} DVBSubDisplayDefinition;

typedef struct DVBSubContext {
    AVClass *class;
    int composition_id;
    int ancillary_id;

    int version;
    int time_out;
    int compute_edt; /**< if 1 end display time calculated using pts
                          if 0 (Default) calculated using time out */
    int compute_clut;
    int substream;
    int64_t prev_start;
    DVBSubRegion *region_list;
    DVBSubCLUT   *clut_list;
    DVBSubObject *object_list;

    DVBSubRegionDisplay *display_list;
    DVBSubDisplayDefinition *display_definition;
} DVBSubContext;


static DVBSubObject* get_object(DVBSubContext *ctx, int object_id)
{
    DVBSubObject *ptr = ctx->object_list;

    while (ptr && ptr->id != object_id) {
        ptr = ptr->next;
    }

    return ptr;
}

static DVBSubCLUT* get_clut(DVBSubContext *ctx, int clut_id)
{
    DVBSubCLUT *ptr = ctx->clut_list;

    while (ptr && ptr->id != clut_id) {
        ptr = ptr->next;
    }

    return ptr;
}

static DVBSubRegion* get_region(DVBSubContext *ctx, int region_id)
{
    DVBSubRegion *ptr = ctx->region_list;

    while (ptr && ptr->id != region_id) {
        ptr = ptr->next;
    }

    return ptr;
}

static void delete_region_display_list(DVBSubContext *ctx, DVBSubRegion *region)
{
    DVBSubObject *object, *obj2, **obj2_ptr;
    DVBSubObjectDisplay *display, *obj_disp, **obj_disp_ptr;

    while (region->display_list) {
        display = region->display_list;

        object = get_object(ctx, display->object_id);

        if (object) {
            obj_disp_ptr = &object->display_list;
            obj_disp = *obj_disp_ptr;

            while (obj_disp && obj_disp != display) {
                obj_disp_ptr = &obj_disp->object_list_next;
                obj_disp = *obj_disp_ptr;
            }

            if (obj_disp) {
                *obj_disp_ptr = obj_disp->object_list_next;

                if (!object->display_list) {
                    obj2_ptr = &ctx->object_list;
                    obj2 = *obj2_ptr;

                    while (obj2 != object) {
                        av_assert0(obj2);
                        obj2_ptr = &obj2->next;
                        obj2 = *obj2_ptr;
                    }

                    *obj2_ptr = obj2->next;

                    av_freep(&obj2);
                }
            }
        }

        region->display_list = display->region_list_next;

        av_freep(&display);
    }

}

static void delete_cluts(DVBSubContext *ctx)
{
    while (ctx->clut_list) {
        DVBSubCLUT *clut = ctx->clut_list;

        ctx->clut_list = clut->next;

        av_freep(&clut);
    }
}

static void delete_objects(DVBSubContext *ctx)
{
    while (ctx->object_list) {
        DVBSubObject *object = ctx->object_list;

        ctx->object_list = object->next;

        av_freep(&object);
    }
}

static void delete_regions(DVBSubContext *ctx)
{
    while (ctx->region_list) {
        DVBSubRegion *region = ctx->region_list;

        ctx->region_list = region->next;

        delete_region_display_list(ctx, region);

        av_freep(&region->pbuf);
        av_freep(&region);
    }
}

static av_cold int dvbsub_init_decoder(AVCodecContext *avctx)
{
    int i, r, g, b, a = 0;
    DVBSubContext *ctx = avctx->priv_data;

    if (ctx->substream < 0) {
        ctx->composition_id = -1;
        ctx->ancillary_id   = -1;
    } else if (!avctx->extradata || (avctx->extradata_size < 4) || ((avctx->extradata_size % 5 != 0) && (avctx->extradata_size != 4))) {
        av_log(avctx, AV_LOG_WARNING, "Invalid DVB subtitles stream extradata!\n");
        ctx->composition_id = -1;
        ctx->ancillary_id   = -1;
    } else {
        if (avctx->extradata_size > 5*ctx->substream + 2) {
            ctx->composition_id = AV_RB16(avctx->extradata + 5*ctx->substream);
            ctx->ancillary_id   = AV_RB16(avctx->extradata + 5*ctx->substream + 2);
        } else {
            av_log(avctx, AV_LOG_WARNING, "Selected DVB subtitles sub-stream %d is not available\n", ctx->substream);
            ctx->composition_id = AV_RB16(avctx->extradata);
            ctx->ancillary_id   = AV_RB16(avctx->extradata + 2);
        }
    }

    ctx->version = -1;
    ctx->prev_start = AV_NOPTS_VALUE;

    default_clut.id = -1;
    default_clut.next = NULL;

    default_clut.clut4[0] = RGBA(  0,   0,   0,   0);
    default_clut.clut4[1] = RGBA(255, 255, 255, 255);
    default_clut.clut4[2] = RGBA(  0,   0,   0, 255);
    default_clut.clut4[3] = RGBA(127, 127, 127, 255);

    default_clut.clut16[0] = RGBA(  0,   0,   0,   0);
    for (i = 1; i < 16; i++) {
        if (i < 8) {
            r = (i & 1) ? 255 : 0;
            g = (i & 2) ? 255 : 0;
            b = (i & 4) ? 255 : 0;
        } else {
            r = (i & 1) ? 127 : 0;
            g = (i & 2) ? 127 : 0;
            b = (i & 4) ? 127 : 0;
        }
        default_clut.clut16[i] = RGBA(r, g, b, 255);
    }

    default_clut.clut256[0] = RGBA(  0,   0,   0,   0);
    for (i = 1; i < 256; i++) {
        if (i < 8) {
            r = (i & 1) ? 255 : 0;
            g = (i & 2) ? 255 : 0;
            b = (i & 4) ? 255 : 0;
            a = 63;
        } else {
            switch (i & 0x88) {
            case 0x00:
                r = ((i & 1) ? 85 : 0) + ((i & 0x10) ? 170 : 0);
                g = ((i & 2) ? 85 : 0) + ((i & 0x20) ? 170 : 0);
                b = ((i & 4) ? 85 : 0) + ((i & 0x40) ? 170 : 0);
                a = 255;
                break;
            case 0x08:
                r = ((i & 1) ? 85 : 0) + ((i & 0x10) ? 170 : 0);
                g = ((i & 2) ? 85 : 0) + ((i & 0x20) ? 170 : 0);
                b = ((i & 4) ? 85 : 0) + ((i & 0x40) ? 170 : 0);
                a = 127;
                break;
            case 0x80:
                r = 127 + ((i & 1) ? 43 : 0) + ((i & 0x10) ? 85 : 0);
                g = 127 + ((i & 2) ? 43 : 0) + ((i & 0x20) ? 85 : 0);
                b = 127 + ((i & 4) ? 43 : 0) + ((i & 0x40) ? 85 : 0);
                a = 255;
                break;
            case 0x88:
                r = ((i & 1) ? 43 : 0) + ((i & 0x10) ? 85 : 0);
                g = ((i & 2) ? 43 : 0) + ((i & 0x20) ? 85 : 0);
                b = ((i & 4) ? 43 : 0) + ((i & 0x40) ? 85 : 0);
                a = 255;
                break;
            }
        }
        default_clut.clut256[i] = RGBA(r, g, b, a);
    }

    return 0;
}

static av_cold int dvbsub_close_decoder(AVCodecContext *avctx)
{
    DVBSubContext *ctx = avctx->priv_data;
    DVBSubRegionDisplay *display;

    delete_regions(ctx);

    delete_objects(ctx);

    delete_cluts(ctx);

    av_freep(&ctx->display_definition);

    while (ctx->display_list) {
        display = ctx->display_list;
        ctx->display_list = display->next;

        av_freep(&display);
    }

    return 0;
}

static int dvbsub_read_2bit_string(AVCodecContext *avctx,
                                   uint8_t *destbuf, int dbuf_len,
                                   const uint8_t **srcbuf, int buf_size,
                                   int non_mod, uint8_t *map_table, int x_pos)
{
    GetBitContext gb;

    int bits;
    int run_length;
    int pixels_read = x_pos;

    init_get_bits(&gb, *srcbuf, buf_size << 3);

    destbuf += x_pos;

    while (get_bits_count(&gb) < buf_size << 3 && pixels_read < dbuf_len) {
        bits = get_bits(&gb, 2);

        if (bits) {
            if (non_mod != 1 || bits != 1) {
                if (map_table)
                    *destbuf++ = map_table[bits];
                else
                    *destbuf++ = bits;
            }
            pixels_read++;
        } else {
            bits = get_bits1(&gb);
            if (bits == 1) {
                run_length = get_bits(&gb, 3) + 3;
                bits = get_bits(&gb, 2);

                if (non_mod == 1 && bits == 1)
                    pixels_read += run_length;
                else {
                    if (map_table)
                        bits = map_table[bits];
                    while (run_length-- > 0 && pixels_read < dbuf_len) {
                        *destbuf++ = bits;
                        pixels_read++;
                    }
                }
            } else {
                bits = get_bits1(&gb);
                if (bits == 0) {
                    bits = get_bits(&gb, 2);
                    if (bits == 2) {
                        run_length = get_bits(&gb, 4) + 12;
                        bits = get_bits(&gb, 2);

                        if (non_mod == 1 && bits == 1)
                            pixels_read += run_length;
                        else {
                            if (map_table)
                                bits = map_table[bits];
                            while (run_length-- > 0 && pixels_read < dbuf_len) {
                                *destbuf++ = bits;
                                pixels_read++;
                            }
                        }
                    } else if (bits == 3) {
                        run_length = get_bits(&gb, 8) + 29;
                        bits = get_bits(&gb, 2);

                        if (non_mod == 1 && bits == 1)
                            pixels_read += run_length;
                        else {
                            if (map_table)
                                bits = map_table[bits];
                            while (run_length-- > 0 && pixels_read < dbuf_len) {
                                *destbuf++ = bits;
                                pixels_read++;
                            }
                        }
                    } else if (bits == 1) {
                        if (map_table)
                            bits = map_table[0];
                        else
                            bits = 0;
                        run_length = 2;
                        while (run_length-- > 0 && pixels_read < dbuf_len) {
                            *destbuf++ = bits;
                            pixels_read++;
                        }
                    } else {
                        (*srcbuf) += (get_bits_count(&gb) + 7) >> 3;
                        return pixels_read;
                    }
                } else {
                    if (map_table)
                        bits = map_table[0];
                    else
                        bits = 0;
                    *destbuf++ = bits;
                    pixels_read++;
                }
            }
        }
    }

    if (get_bits(&gb, 6))
        av_log(avctx, AV_LOG_ERROR, "line overflow\n");

    (*srcbuf) += (get_bits_count(&gb) + 7) >> 3;

    return pixels_read;
}

static int dvbsub_read_4bit_string(AVCodecContext *avctx, uint8_t *destbuf, int dbuf_len,
                                   const uint8_t **srcbuf, int buf_size,
                                   int non_mod, uint8_t *map_table, int x_pos)
{
    GetBitContext gb;

    int bits;
    int run_length;
    int pixels_read = x_pos;

    init_get_bits(&gb, *srcbuf, buf_size << 3);

    destbuf += x_pos;

    while (get_bits_count(&gb) < buf_size << 3 && pixels_read < dbuf_len) {
        bits = get_bits(&gb, 4);

        if (bits) {
            if (non_mod != 1 || bits != 1) {
                if (map_table)
                    *destbuf++ = map_table[bits];
                else
                    *destbuf++ = bits;
            }
            pixels_read++;
        } else {
            bits = get_bits1(&gb);
            if (bits == 0) {
                run_length = get_bits(&gb, 3);

                if (run_length == 0) {
                    (*srcbuf) += (get_bits_count(&gb) + 7) >> 3;
                    return pixels_read;
                }

                run_length += 2;

                if (map_table)
                    bits = map_table[0];
                else
                    bits = 0;

                while (run_length-- > 0 && pixels_read < dbuf_len) {
                    *destbuf++ = bits;
                    pixels_read++;
                }
            } else {
                bits = get_bits1(&gb);
                if (bits == 0) {
                    run_length = get_bits(&gb, 2) + 4;
                    bits = get_bits(&gb, 4);

                    if (non_mod == 1 && bits == 1)
                        pixels_read += run_length;
                    else {
                        if (map_table)
                            bits = map_table[bits];
                        while (run_length-- > 0 && pixels_read < dbuf_len) {
                            *destbuf++ = bits;
                            pixels_read++;
                        }
                    }
                } else {
                    bits = get_bits(&gb, 2);
                    if (bits == 2) {
                        run_length = get_bits(&gb, 4) + 9;
                        bits = get_bits(&gb, 4);

                        if (non_mod == 1 && bits == 1)
                            pixels_read += run_length;
                        else {
                            if (map_table)
                                bits = map_table[bits];
                            while (run_length-- > 0 && pixels_read < dbuf_len) {
                                *destbuf++ = bits;
                                pixels_read++;
                            }
                        }
                    } else if (bits == 3) {
                        run_length = get_bits(&gb, 8) + 25;
                        bits = get_bits(&gb, 4);

                        if (non_mod == 1 && bits == 1)
                            pixels_read += run_length;
                        else {
                            if (map_table)
                                bits = map_table[bits];
                            while (run_length-- > 0 && pixels_read < dbuf_len) {
                                *destbuf++ = bits;
                                pixels_read++;
                            }
                        }
                    } else if (bits == 1) {
                        if (map_table)
                            bits = map_table[0];
                        else
                            bits = 0;
                        run_length = 2;
                        while (run_length-- > 0 && pixels_read < dbuf_len) {
                            *destbuf++ = bits;
                            pixels_read++;
                        }
                    } else {
                        if (map_table)
                            bits = map_table[0];
                        else
                            bits = 0;
                        *destbuf++ = bits;
                        pixels_read ++;
                    }
                }
            }
        }
    }

    if (get_bits(&gb, 8))
        av_log(avctx, AV_LOG_ERROR, "line overflow\n");

    (*srcbuf) += (get_bits_count(&gb) + 7) >> 3;

    return pixels_read;
}

static int dvbsub_read_8bit_string(AVCodecContext *avctx,
                                   uint8_t *destbuf, int dbuf_len,
                                    const uint8_t **srcbuf, int buf_size,
                                    int non_mod, uint8_t *map_table, int x_pos)
{
    const uint8_t *sbuf_end = (*srcbuf) + buf_size;
    int bits;
    int run_length;
    int pixels_read = x_pos;

    destbuf += x_pos;

    while (*srcbuf < sbuf_end && pixels_read < dbuf_len) {
        bits = *(*srcbuf)++;

        if (bits) {
            if (non_mod != 1 || bits != 1) {
                if (map_table)
                    *destbuf++ = map_table[bits];
                else
                    *destbuf++ = bits;
            }
            pixels_read++;
        } else {
            bits = *(*srcbuf)++;
            run_length = bits & 0x7f;
            if ((bits & 0x80) == 0) {
                if (run_length == 0) {
                    return pixels_read;
                }

                bits = 0;
            } else {
                bits = *(*srcbuf)++;
            }
            if (non_mod == 1 && bits == 1)
                pixels_read += run_length;
            else {
                if (map_table)
                    bits = map_table[bits];
                while (run_length-- > 0 && pixels_read < dbuf_len) {
                    *destbuf++ = bits;
                    pixels_read++;
                }
            }
        }
    }

    if (*(*srcbuf)++)
        av_log(avctx, AV_LOG_ERROR, "line overflow\n");

    return pixels_read;
}

static void compute_default_clut(AVSubtitleRect *rect, int w, int h)
{
    uint8_t list[256] = {0};
    uint8_t list_inv[256];
    int counttab[256] = {0};
    int count, i, x, y;

#define V(x,y) rect->data[0][(x) + (y)*rect->linesize[0]]
    for (y = 0; y<h; y++) {
        for (x = 0; x<w; x++) {
            int v = V(x,y) + 1;
            int vl = x     ? V(x-1,y) + 1 : 0;
            int vr = x+1<w ? V(x+1,y) + 1 : 0;
            int vt = y     ? V(x,y-1) + 1 : 0;
            int vb = y+1<h ? V(x,y+1) + 1 : 0;
            counttab[v-1] += !!((v!=vl) + (v!=vr) + (v!=vt) + (v!=vb));
        }
    }
#define L(x,y) list[ rect->data[0][(x) + (y)*rect->linesize[0]] ]

    for (i = 0; i<256; i++) {
        int scoretab[256] = {0};
        int bestscore = 0;
        int bestv = 0;
        for (y = 0; y<h; y++) {
            for (x = 0; x<w; x++) {
                int v = rect->data[0][x + y*rect->linesize[0]];
                int l_m = list[v];
                int l_l = x     ? L(x-1, y) : 1;
                int l_r = x+1<w ? L(x+1, y) : 1;
                int l_t = y     ? L(x, y-1) : 1;
                int l_b = y+1<h ? L(x, y+1) : 1;
                int score;
                if (l_m)
                    continue;
                scoretab[v] += l_l + l_r + l_t + l_b;
                score = 1024LL*scoretab[v] / counttab[v];
                if (score > bestscore) {
                    bestscore = score;
                    bestv = v;
                }
            }
        }
        if (!bestscore)
            break;
        list    [ bestv ] = 1;
        list_inv[     i ] = bestv;
    }

    count = i - 1;
    for (i--; i>=0; i--) {
        int v = i*255/count;
        AV_WN32(rect->data[1] + 4*list_inv[i], RGBA(v/2,v,v/2,v));
    }
}


static int save_subtitle_set(AVCodecContext *avctx, AVSubtitle *sub, int *got_output)
{
    DVBSubContext *ctx = avctx->priv_data;
    DVBSubRegionDisplay *display;
    DVBSubDisplayDefinition *display_def = ctx->display_definition;
    DVBSubRegion *region;
    AVSubtitleRect *rect;
    DVBSubCLUT *clut;
    uint32_t *clut_table;
    int i,j;
    int offset_x=0, offset_y=0;
    int ret = 0;


    if (display_def) {
        offset_x = display_def->x;
        offset_y = display_def->y;
    }

    /* Not touching AVSubtitles again*/
    if(sub->num_rects) {
        avpriv_request_sample(ctx, "Different Version of Segment asked Twice");
        return AVERROR_PATCHWELCOME;
    }
    for (display = ctx->display_list; display; display = display->next) {
        region = get_region(ctx, display->region_id);
        if (region && region->dirty)
            sub->num_rects++;
    }

    if(ctx->compute_edt == 0) {
        sub->end_display_time = ctx->time_out * 1000;
        *got_output = 1;
    } else if (ctx->prev_start != AV_NOPTS_VALUE) {
        sub->end_display_time = av_rescale_q((sub->pts - ctx->prev_start ), AV_TIME_BASE_Q, (AVRational){ 1, 1000 }) - 1;
        *got_output = 1;
    }
    if (sub->num_rects > 0) {

        sub->rects = av_mallocz_array(sizeof(*sub->rects), sub->num_rects);
        if (!sub->rects) {
            ret = AVERROR(ENOMEM);
            goto fail;
        }

        for(i=0; i<sub->num_rects; i++)
            sub->rects[i] = av_mallocz(sizeof(*sub->rects[i]));

        i = 0;

        for (display = ctx->display_list; display; display = display->next) {
            region = get_region(ctx, display->region_id);

            if (!region)
                continue;

            if (!region->dirty)
                continue;

            rect = sub->rects[i];
            rect->x = display->x_pos + offset_x;
            rect->y = display->y_pos + offset_y;
            rect->w = region->width;
            rect->h = region->height;
            rect->nb_colors = (1 << region->depth);
            rect->type      = SUBTITLE_BITMAP;
            rect->linesize[0] = region->width;

            clut = get_clut(ctx, region->clut);

            if (!clut)
                clut = &default_clut;

            switch (region->depth) {
            case 2:
                clut_table = clut->clut4;
                break;
            case 8:
                clut_table = clut->clut256;
                break;
            case 4:
            default:
                clut_table = clut->clut16;
                break;
            }

            rect->data[1] = av_mallocz(AVPALETTE_SIZE);
            if (!rect->data[1]) {
                ret = AVERROR(ENOMEM);
                goto fail;
            }
            memcpy(rect->data[1], clut_table, (1 << region->depth) * sizeof(uint32_t));

            rect->data[0] = av_malloc(region->buf_size);
            if (!rect->data[0]) {
                ret = AVERROR(ENOMEM);
                goto fail;
            }

            memcpy(rect->data[0], region->pbuf, region->buf_size);

            if ((clut == &default_clut && ctx->compute_clut == -1) || ctx->compute_clut == 1)
                compute_default_clut(rect, rect->w, rect->h);

#if FF_API_AVPICTURE
FF_DISABLE_DEPRECATION_WARNINGS
            for (j = 0; j < 4; j++) {
                rect->pict.data[j] = rect->data[j];
                rect->pict.linesize[j] = rect->linesize[j];
            }
FF_ENABLE_DEPRECATION_WARNINGS
#endif

            i++;
        }
    }

    return 0;
fail:
    if (sub->rects) {
        for(i=0; i<sub->num_rects; i++) {
            rect = sub->rects[i];
            if (rect) {
                av_freep(&rect->data[0]);
                av_freep(&rect->data[1]);
            }
            av_freep(&sub->rects[i]);
        }
        av_freep(&sub->rects);
    }
    sub->num_rects = 0;
    return ret;
}

static void dvbsub_parse_pixel_data_block(AVCodecContext *avctx, DVBSubObjectDisplay *display,
                                          const uint8_t *buf, int buf_size, int top_bottom, int non_mod)
{
    DVBSubContext *ctx = avctx->priv_data;

    DVBSubRegion *region = get_region(ctx, display->region_id);
    const uint8_t *buf_end = buf + buf_size;
    uint8_t *pbuf;
    int x_pos, y_pos;
    int i;

    uint8_t map2to4[] = { 0x0,  0x7,  0x8,  0xf};
    uint8_t map2to8[] = {0x00, 0x77, 0x88, 0xff};
    uint8_t map4to8[] = {0x00, 0x11, 0x22, 0x33, 0x44, 0x55, 0x66, 0x77,
                         0x88, 0x99, 0xaa, 0xbb, 0xcc, 0xdd, 0xee, 0xff};
    uint8_t *map_table;

#if 0
    ff_dlog(avctx, "DVB pixel block size %d, %s field:\n", buf_size,
            top_bottom ? "bottom" : "top");

    for (i = 0; i < buf_size; i++) {
        if (i % 16 == 0)
            ff_dlog(avctx, "0x%8p: ", buf+i);

        ff_dlog(avctx, "%02x ", buf[i]);
        if (i % 16 == 15)
            ff_dlog(avctx, "\n");
    }

    if (i % 16)
        ff_dlog(avctx, "\n");
#endif

    if (!region)
        return;

    pbuf = region->pbuf;
    region->dirty = 1;

    x_pos = display->x_pos;
    y_pos = display->y_pos;

    y_pos += top_bottom;

    while (buf < buf_end) {
        if ((*buf!=0xf0 && x_pos >= region->width) || y_pos >= region->height) {
            av_log(avctx, AV_LOG_ERROR, "Invalid object location! %d-%d %d-%d %02x\n", x_pos, region->width, y_pos, region->height, *buf);
            return;
        }

        switch (*buf++) {
        case 0x10:
            if (region->depth == 8)
                map_table = map2to8;
            else if (region->depth == 4)
                map_table = map2to4;
            else
                map_table = NULL;

            x_pos = dvbsub_read_2bit_string(avctx, pbuf + (y_pos * region->width),
                                            region->width, &buf, buf_end - buf,
                                            non_mod, map_table, x_pos);
            break;
        case 0x11:
            if (region->depth < 4) {
                av_log(avctx, AV_LOG_ERROR, "4-bit pixel string in %d-bit region!\n", region->depth);
                return;
            }

            if (region->depth == 8)
                map_table = map4to8;
            else
                map_table = NULL;

            x_pos = dvbsub_read_4bit_string(avctx, pbuf + (y_pos * region->width),
                                            region->width, &buf, buf_end - buf,
                                            non_mod, map_table, x_pos);
            break;
        case 0x12:
            if (region->depth < 8) {
                av_log(avctx, AV_LOG_ERROR, "8-bit pixel string in %d-bit region!\n", region->depth);
                return;
            }

            x_pos = dvbsub_read_8bit_string(avctx, pbuf + (y_pos * region->width),
                                            region->width, &buf, buf_end - buf,
                                            non_mod, NULL, x_pos);
            break;

        case 0x20:
            map2to4[0] = (*buf) >> 4;
            map2to4[1] = (*buf++) & 0xf;
            map2to4[2] = (*buf) >> 4;
            map2to4[3] = (*buf++) & 0xf;
            break;
        case 0x21:
            for (i = 0; i < 4; i++)
                map2to8[i] = *buf++;
            break;
        case 0x22:
            for (i = 0; i < 16; i++)
                map4to8[i] = *buf++;
            break;

        case 0xf0:
            x_pos = display->x_pos;
            y_pos += 2;
            break;
        default:
            av_log(avctx, AV_LOG_INFO, "Unknown/unsupported pixel block 0x%x\n", *(buf-1));
        }
    }

}

static int dvbsub_parse_object_segment(AVCodecContext *avctx,
                                       const uint8_t *buf, int buf_size)
{
    DVBSubContext *ctx = avctx->priv_data;

    const uint8_t *buf_end = buf + buf_size;
    int object_id;
    DVBSubObject *object;
    DVBSubObjectDisplay *display;
    int top_field_len, bottom_field_len;

    int coding_method, non_modifying_color;

    object_id = AV_RB16(buf);
    buf += 2;

    object = get_object(ctx, object_id);

    if (!object)
        return AVERROR_INVALIDDATA;

    coding_method = ((*buf) >> 2) & 3;
    non_modifying_color = ((*buf++) >> 1) & 1;

    if (coding_method == 0) {
        top_field_len = AV_RB16(buf);
        buf += 2;
        bottom_field_len = AV_RB16(buf);
        buf += 2;

        if (buf + top_field_len + bottom_field_len > buf_end) {
            av_log(avctx, AV_LOG_ERROR, "Field data size %d+%d too large\n", top_field_len, bottom_field_len);
            return AVERROR_INVALIDDATA;
        }

        for (display = object->display_list; display; display = display->object_list_next) {
            const uint8_t *block = buf;
            int bfl = bottom_field_len;

            dvbsub_parse_pixel_data_block(avctx, display, block, top_field_len, 0,
                                            non_modifying_color);

            if (bottom_field_len > 0)
                block = buf + top_field_len;
            else
                bfl = top_field_len;

            dvbsub_parse_pixel_data_block(avctx, display, block, bfl, 1,
                                            non_modifying_color);
        }

/*  } else if (coding_method == 1) {*/

    } else {
        av_log(avctx, AV_LOG_ERROR, "Unknown object coding %d\n", coding_method);
    }

    return 0;
}

static int dvbsub_parse_clut_segment(AVCodecContext *avctx,
                                     const uint8_t *buf, int buf_size)
{
    DVBSubContext *ctx = avctx->priv_data;

    const uint8_t *buf_end = buf + buf_size;
    int i, clut_id;
    int version;
    DVBSubCLUT *clut;
    int entry_id, depth , full_range;
    int y, cr, cb, alpha;
    int r, g, b, r_add, g_add, b_add;

    ff_dlog(avctx, "DVB clut packet:\n");

    for (i=0; i < buf_size; i++) {
        ff_dlog(avctx, "%02x ", buf[i]);
        if (i % 16 == 15)
            ff_dlog(avctx, "\n");
    }

    if (i % 16)
        ff_dlog(avctx, "\n");

    clut_id = *buf++;
    version = ((*buf)>>4)&15;
    buf += 1;

    clut = get_clut(ctx, clut_id);

    if (!clut) {
        clut = av_malloc(sizeof(DVBSubCLUT));
        if (!clut)
            return AVERROR(ENOMEM);

        memcpy(clut, &default_clut, sizeof(DVBSubCLUT));

        clut->id = clut_id;
        clut->version = -1;

        clut->next = ctx->clut_list;
        ctx->clut_list = clut;
    }

    if (clut->version != version) {

    clut->version = version;

    while (buf + 4 < buf_end) {
        entry_id = *buf++;

        depth = (*buf) & 0xe0;

        if (depth == 0) {
            av_log(avctx, AV_LOG_ERROR, "Invalid clut depth 0x%x!\n", *buf);
        }

        full_range = (*buf++) & 1;

        if (full_range) {
            y = *buf++;
            cr = *buf++;
            cb = *buf++;
            alpha = *buf++;
        } else {
            y = buf[0] & 0xfc;
            cr = (((buf[0] & 3) << 2) | ((buf[1] >> 6) & 3)) << 4;
            cb = (buf[1] << 2) & 0xf0;
            alpha = (buf[1] << 6) & 0xc0;

            buf += 2;
        }

        if (y == 0)
            alpha = 0xff;

        YUV_TO_RGB1_CCIR(cb, cr);
        YUV_TO_RGB2_CCIR(r, g, b, y);

        ff_dlog(avctx, "clut %d := (%d,%d,%d,%d)\n", entry_id, r, g, b, alpha);
        if (!!(depth & 0x80) + !!(depth & 0x40) + !!(depth & 0x20) > 1) {
            ff_dlog(avctx, "More than one bit level marked: %x\n", depth);
            if (avctx->strict_std_compliance > FF_COMPLIANCE_NORMAL)
                return AVERROR_INVALIDDATA;
        }

        if (depth & 0x80)
            clut->clut4[entry_id] = RGBA(r,g,b,255 - alpha);
        else if (depth & 0x40)
            clut->clut16[entry_id] = RGBA(r,g,b,255 - alpha);
        else if (depth & 0x20)
            clut->clut256[entry_id] = RGBA(r,g,b,255 - alpha);
    }
    }

    return 0;
}


static int dvbsub_parse_region_segment(AVCodecContext *avctx,
                                       const uint8_t *buf, int buf_size)
{
    DVBSubContext *ctx = avctx->priv_data;

    const uint8_t *buf_end = buf + buf_size;
    int region_id, object_id;
    int av_unused version;
    DVBSubRegion *region;
    DVBSubObject *object;
    DVBSubObjectDisplay *display;
    int fill;

    if (buf_size < 10)
        return AVERROR_INVALIDDATA;

    region_id = *buf++;

    region = get_region(ctx, region_id);

    if (!region) {
        region = av_mallocz(sizeof(DVBSubRegion));
        if (!region)
            return AVERROR(ENOMEM);

        region->id = region_id;
        region->version = -1;

        region->next = ctx->region_list;
        ctx->region_list = region;
    }

    version = ((*buf)>>4) & 15;
    fill = ((*buf++) >> 3) & 1;

    region->width = AV_RB16(buf);
    buf += 2;
    region->height = AV_RB16(buf);
    buf += 2;

    if (region->width * region->height != region->buf_size) {
        av_free(region->pbuf);

        region->buf_size = region->width * region->height;

        region->pbuf = av_malloc(region->buf_size);
        if (!region->pbuf) {
            region->buf_size =
            region->width =
            region->height = 0;
            return AVERROR(ENOMEM);
        }

        fill = 1;
        region->dirty = 0;
    }

    region->depth = 1 << (((*buf++) >> 2) & 7);
    if(region->depth<2 || region->depth>8){
        av_log(avctx, AV_LOG_ERROR, "region depth %d is invalid\n", region->depth);
        region->depth= 4;
    }
    region->clut = *buf++;

    if (region->depth == 8) {
        region->bgcolor = *buf++;
        buf += 1;
    } else {
        buf += 1;

        if (region->depth == 4)
            region->bgcolor = (((*buf++) >> 4) & 15);
        else
            region->bgcolor = (((*buf++) >> 2) & 3);
    }

    ff_dlog(avctx, "Region %d, (%dx%d)\n", region_id, region->width, region->height);

    if (fill) {
        memset(region->pbuf, region->bgcolor, region->buf_size);
        ff_dlog(avctx, "Fill region (%d)\n", region->bgcolor);
    }

    delete_region_display_list(ctx, region);

    while (buf + 5 < buf_end) {
        object_id = AV_RB16(buf);
        buf += 2;

        object = get_object(ctx, object_id);

        if (!object) {
            object = av_mallocz(sizeof(DVBSubObject));
            if (!object)
                return AVERROR(ENOMEM);

            object->id = object_id;
            object->next = ctx->object_list;
            ctx->object_list = object;
        }

        object->type = (*buf) >> 6;

        display = av_mallocz(sizeof(DVBSubObjectDisplay));
        if (!display)
            return AVERROR(ENOMEM);

        display->object_id = object_id;
        display->region_id = region_id;

        display->x_pos = AV_RB16(buf) & 0xfff;
        buf += 2;
        display->y_pos = AV_RB16(buf) & 0xfff;
        buf += 2;

        if ((object->type == 1 || object->type == 2) && buf+1 < buf_end) {
            display->fgcolor = *buf++;
            display->bgcolor = *buf++;
        }

        display->region_list_next = region->display_list;
        region->display_list = display;

        display->object_list_next = object->display_list;
        object->display_list = display;
    }

    return 0;
}

static int dvbsub_parse_page_segment(AVCodecContext *avctx,
                                     const uint8_t *buf, int buf_size, AVSubtitle *sub, int *got_output)
{
    DVBSubContext *ctx = avctx->priv_data;
    DVBSubRegionDisplay *display;
    DVBSubRegionDisplay *tmp_display_list, **tmp_ptr;

    const uint8_t *buf_end = buf + buf_size;
    int region_id;
    int page_state;
    int timeout;
    int version;

    if (buf_size < 1)
        return AVERROR_INVALIDDATA;

    timeout = *buf++;
    version = ((*buf)>>4) & 15;
    page_state = ((*buf++) >> 2) & 3;

    if (ctx->version == version) {
        return 0;
    }

    ctx->time_out = timeout;
    ctx->version = version;

    ff_dlog(avctx, "Page time out %ds, state %d\n", ctx->time_out, page_state);

    if(ctx->compute_edt == 1)
        save_subtitle_set(avctx, sub, got_output);

    if (page_state == 1 || page_state == 2) {
        delete_regions(ctx);
        delete_objects(ctx);
        delete_cluts(ctx);
    }

    tmp_display_list = ctx->display_list;
    ctx->display_list = NULL;

    while (buf + 5 < buf_end) {
        region_id = *buf++;
        buf += 1;

        display = tmp_display_list;
        tmp_ptr = &tmp_display_list;

        while (display && display->region_id != region_id) {
            tmp_ptr = &display->next;
            display = display->next;
        }

        if (!display) {
            display = av_mallocz(sizeof(DVBSubRegionDisplay));
            if (!display)
                return AVERROR(ENOMEM);
        }

        display->region_id = region_id;

        display->x_pos = AV_RB16(buf);
        buf += 2;
        display->y_pos = AV_RB16(buf);
        buf += 2;

        *tmp_ptr = display->next;

        display->next = ctx->display_list;
        ctx->display_list = display;

        ff_dlog(avctx, "Region %d, (%d,%d)\n", region_id, display->x_pos, display->y_pos);
    }

    while (tmp_display_list) {
        display = tmp_display_list;

        tmp_display_list = display->next;

        av_freep(&display);
    }

    return 0;
}


#ifdef DEBUG
static int save_display_set(DVBSubContext *ctx)
{
    DVBSubRegion *region;
    DVBSubRegionDisplay *display;
    DVBSubCLUT *clut;
    uint32_t *clut_table;
    int x_pos, y_pos, width, height;
    int x, y, y_off, x_off;
    uint32_t *pbuf;
    char filename[32];
    static int fileno_index = 0;

    x_pos = -1;
    y_pos = -1;
    width = 0;
    height = 0;

    for (display = ctx->display_list; display; display = display->next) {
        region = get_region(ctx, display->region_id);

        if (!region)
            return -1;

        if (x_pos == -1) {
            x_pos = display->x_pos;
            y_pos = display->y_pos;
            width = region->width;
            height = region->height;
        } else {
            if (display->x_pos < x_pos) {
                width += (x_pos - display->x_pos);
                x_pos = display->x_pos;
            }

            if (display->y_pos < y_pos) {
                height += (y_pos - display->y_pos);
                y_pos = display->y_pos;
            }

            if (display->x_pos + region->width > x_pos + width) {
                width = display->x_pos + region->width - x_pos;
            }

            if (display->y_pos + region->height > y_pos + height) {
                height = display->y_pos + region->height - y_pos;
            }
        }
    }

    if (x_pos >= 0) {

        pbuf = av_malloc(width * height * 4);
        if (!pbuf)
            return -1;

        for (display = ctx->display_list; display; display = display->next) {
            region = get_region(ctx, display->region_id);

            if (!region)
                return -1;

            x_off = display->x_pos - x_pos;
            y_off = display->y_pos - y_pos;

            clut = get_clut(ctx, region->clut);

            if (!clut)
                clut = &default_clut;

            switch (region->depth) {
            case 2:
                clut_table = clut->clut4;
                break;
            case 8:
                clut_table = clut->clut256;
                break;
            case 4:
            default:
                clut_table = clut->clut16;
                break;
            }

            for (y = 0; y < region->height; y++) {
                for (x = 0; x < region->width; x++) {
                    pbuf[((y + y_off) * width) + x_off + x] =
                        clut_table[region->pbuf[y * region->width + x]];
                }
            }

        }

        snprintf(filename, sizeof(filename), "dvbs.%d", fileno_index);

        png_save2(filename, pbuf, width, height);

        av_freep(&pbuf);
    }

    fileno_index++;
    return 0;
}
#endif

static int dvbsub_parse_display_definition_segment(AVCodecContext *avctx,
                                                   const uint8_t *buf,
                                                   int buf_size)
{
    DVBSubContext *ctx = avctx->priv_data;
    DVBSubDisplayDefinition *display_def = ctx->display_definition;
    int dds_version, info_byte;

    if (buf_size < 5)
        return AVERROR_INVALIDDATA;

    info_byte   = bytestream_get_byte(&buf);
    dds_version = info_byte >> 4;
    if (display_def && display_def->version == dds_version)
        return 0; // already have this display definition version

    if (!display_def) {
        display_def             = av_mallocz(sizeof(*display_def));
        if (!display_def)
            return AVERROR(ENOMEM);
        ctx->display_definition = display_def;
    }

    display_def->version = dds_version;
    display_def->x       = 0;
    display_def->y       = 0;
    display_def->width   = bytestream_get_be16(&buf) + 1;
    display_def->height  = bytestream_get_be16(&buf) + 1;
    if (!avctx->width || !avctx->height) {
        avctx->width  = display_def->width;
        avctx->height = display_def->height;
    }

    if (info_byte & 1<<3) { // display_window_flag
        if (buf_size < 13)
            return AVERROR_INVALIDDATA;

        display_def->x = bytestream_get_be16(&buf);
        display_def->width  = bytestream_get_be16(&buf) - display_def->x + 1;
        display_def->y = bytestream_get_be16(&buf);
        display_def->height = bytestream_get_be16(&buf) - display_def->y + 1;
    }

    return 0;
}

static int dvbsub_display_end_segment(AVCodecContext *avctx, const uint8_t *buf,
                                      int buf_size, AVSubtitle *sub,int *got_output)
{
    DVBSubContext *ctx = avctx->priv_data;
<<<<<<< HEAD
=======
    DVBSubDisplayDefinition *display_def = ctx->display_definition;

    DVBSubRegion *region;
    DVBSubRegionDisplay *display;
    AVSubtitleRect *rect;
    DVBSubCLUT *clut;
    uint32_t *clut_table;
    int i;
    int offset_x=0, offset_y=0;

    sub->rects = NULL;
    sub->start_display_time = 0;
    sub->end_display_time = ctx->time_out * 1000;
    sub->format = 0;

    if (display_def) {
        offset_x = display_def->x;
        offset_y = display_def->y;
    }

    sub->num_rects = ctx->display_list_size;
    if (sub->num_rects <= 0)
        return AVERROR_INVALIDDATA;

    sub->rects = av_mallocz_array(sub->num_rects * sub->num_rects,
                                  sizeof(*sub->rects));
    if (!sub->rects)
        return AVERROR(ENOMEM);

    i = 0;

    for (display = ctx->display_list; display; display = display->next) {
        region = get_region(ctx, display->region_id);
        rect = sub->rects[i];

        if (!region)
            continue;

        rect->x = display->x_pos + offset_x;
        rect->y = display->y_pos + offset_y;
        rect->w = region->width;
        rect->h = region->height;
        rect->nb_colors = 16;
        rect->type      = SUBTITLE_BITMAP;
        rect->linesize[0] = region->width;

        clut = get_clut(ctx, region->clut);

        if (!clut)
            clut = &default_clut;

        switch (region->depth) {
        case 2:
            clut_table = clut->clut4;
            break;
        case 8:
            clut_table = clut->clut256;
            break;
        case 4:
        default:
            clut_table = clut->clut16;
            break;
        }

        rect->data[1] = av_mallocz(AVPALETTE_SIZE);
        if (!rect->data[1]) {
            av_free(sub->rects);
            return AVERROR(ENOMEM);
        }
        memcpy(rect->data[1], clut_table, (1 << region->depth) * sizeof(uint32_t));

        rect->data[0] = av_malloc(region->buf_size);
        if (!rect->data[0]) {
            av_free(rect->data[1]);
            av_free(sub->rects);
            return AVERROR(ENOMEM);
        }
        memcpy(rect->data[0], region->pbuf, region->buf_size);

#if FF_API_AVPICTURE
FF_DISABLE_DEPRECATION_WARNINGS
{
        int j;
        for (j = 0; j < 4; j++) {
            rect->pict.data[j] = rect->data[j];
            rect->pict.linesize[j] = rect->linesize[j];
        }
}
FF_ENABLE_DEPRECATION_WARNINGS
#endif

        i++;
    }

    sub->num_rects = i;
>>>>>>> b7e64fba

    if(ctx->compute_edt == 0)
        save_subtitle_set(avctx, sub, got_output);
#ifdef DEBUG
    save_display_set(ctx);
#endif
    return 0;
}

static int dvbsub_decode(AVCodecContext *avctx,
                         void *data, int *data_size,
                         AVPacket *avpkt)
{
    const uint8_t *buf = avpkt->data;
    int buf_size = avpkt->size;
    DVBSubContext *ctx = avctx->priv_data;
    AVSubtitle *sub = data;
    const uint8_t *p, *p_end;
    int segment_type;
    int page_id;
    int segment_length;
    int i;
    int ret = 0;
    int got_segment = 0;
    int got_dds = 0;

    ff_dlog(avctx, "DVB sub packet:\n");

    for (i=0; i < buf_size; i++) {
        ff_dlog(avctx, "%02x ", buf[i]);
        if (i % 16 == 15)
            ff_dlog(avctx, "\n");
    }

    if (i % 16)
        ff_dlog(avctx, "\n");

    if (buf_size <= 6 || *buf != 0x0f) {
        ff_dlog(avctx, "incomplete or broken packet");
        return AVERROR_INVALIDDATA;
    }

    p = buf;
    p_end = buf + buf_size;

    while (p_end - p >= 6 && *p == 0x0f) {
        p += 1;
        segment_type = *p++;
        page_id = AV_RB16(p);
        p += 2;
        segment_length = AV_RB16(p);
        p += 2;

        if (avctx->debug & FF_DEBUG_STARTCODE) {
            av_log(avctx, AV_LOG_DEBUG, "segment_type:%d page_id:%d segment_length:%d\n", segment_type, page_id, segment_length);
        }

        if (p_end - p < segment_length) {
            ff_dlog(avctx, "incomplete or broken packet");
            ret = -1;
            goto end;
        }

        if (page_id == ctx->composition_id || page_id == ctx->ancillary_id ||
            ctx->composition_id == -1 || ctx->ancillary_id == -1) {
            int ret = 0;
            switch (segment_type) {
            case DVBSUB_PAGE_SEGMENT:
                ret = dvbsub_parse_page_segment(avctx, p, segment_length, sub, data_size);
                got_segment |= 1;
                break;
            case DVBSUB_REGION_SEGMENT:
                ret = dvbsub_parse_region_segment(avctx, p, segment_length);
                got_segment |= 2;
                break;
            case DVBSUB_CLUT_SEGMENT:
                ret = dvbsub_parse_clut_segment(avctx, p, segment_length);
                if (ret < 0) goto end;
                got_segment |= 4;
                break;
            case DVBSUB_OBJECT_SEGMENT:
                ret = dvbsub_parse_object_segment(avctx, p, segment_length);
                got_segment |= 8;
                break;
            case DVBSUB_DISPLAYDEFINITION_SEGMENT:
                ret = dvbsub_parse_display_definition_segment(avctx, p,
                                                              segment_length);
                got_dds = 1;
                break;
            case DVBSUB_DISPLAY_SEGMENT:
                ret = dvbsub_display_end_segment(avctx, p, segment_length, sub, data_size);
                if (got_segment == 15 && !got_dds && !avctx->width && !avctx->height) {
                    // Default from ETSI EN 300 743 V1.3.1 (7.2.1)
                    avctx->width  = 720;
                    avctx->height = 576;
                }
                got_segment |= 16;
                break;
            default:
                ff_dlog(avctx, "Subtitling segment type 0x%x, page id %d, length %d\n",
                        segment_type, page_id, segment_length);
                break;
            }
            if (ret < 0)
                goto end;
        }

        p += segment_length;
    }
    // Some streams do not send a display segment but if we have all the other
    // segments then we need no further data.
    if (got_segment == 15) {
        av_log(avctx, AV_LOG_DEBUG, "Missing display_end_segment, emulating\n");
        dvbsub_display_end_segment(avctx, p, 0, sub, data_size);
    }

end:
    if(ret < 0) {
        *data_size = 0;
        avsubtitle_free(sub);
        return ret;
    } else {
        if(ctx->compute_edt == 1 )
            FFSWAP(int64_t, ctx->prev_start, sub->pts);
    }

    return p - buf;
}

#define DS AV_OPT_FLAG_DECODING_PARAM | AV_OPT_FLAG_SUBTITLE_PARAM
static const AVOption options[] = {
    {"compute_edt", "compute end of time using pts or timeout", offsetof(DVBSubContext, compute_edt), AV_OPT_TYPE_BOOL, {.i64 = 0}, 0, 1, DS},
    {"compute_clut", "compute clut when not available(-1) or always(1) or never(0)", offsetof(DVBSubContext, compute_clut), AV_OPT_TYPE_BOOL, {.i64 = -1}, -1, 1, DS},
    {"dvb_substream", "", offsetof(DVBSubContext, substream), AV_OPT_TYPE_INT, {.i64 = -1}, -1, 63, DS},
    {NULL}
};
static const AVClass dvbsubdec_class = {
    .class_name = "DVB Sub Decoder",
    .item_name  = av_default_item_name,
    .option     = options,
    .version    = LIBAVUTIL_VERSION_INT,
};

AVCodec ff_dvbsub_decoder = {
    .name           = "dvbsub",
    .long_name      = NULL_IF_CONFIG_SMALL("DVB subtitles"),
    .type           = AVMEDIA_TYPE_SUBTITLE,
    .id             = AV_CODEC_ID_DVB_SUBTITLE,
    .priv_data_size = sizeof(DVBSubContext),
    .init           = dvbsub_init_decoder,
    .close          = dvbsub_close_decoder,
    .decode         = dvbsub_decode,
    .priv_class     = &dvbsubdec_class,
};<|MERGE_RESOLUTION|>--- conflicted
+++ resolved
@@ -827,7 +827,7 @@
     AVSubtitleRect *rect;
     DVBSubCLUT *clut;
     uint32_t *clut_table;
-    int i,j;
+    int i;
     int offset_x=0, offset_y=0;
     int ret = 0;
 
@@ -924,10 +924,13 @@
 
 #if FF_API_AVPICTURE
 FF_DISABLE_DEPRECATION_WARNINGS
+{
+            int j;
             for (j = 0; j < 4; j++) {
                 rect->pict.data[j] = rect->data[j];
                 rect->pict.linesize[j] = rect->linesize[j];
             }
+}
 FF_ENABLE_DEPRECATION_WARNINGS
 #endif
 
@@ -1597,104 +1600,6 @@
                                       int buf_size, AVSubtitle *sub,int *got_output)
 {
     DVBSubContext *ctx = avctx->priv_data;
-<<<<<<< HEAD
-=======
-    DVBSubDisplayDefinition *display_def = ctx->display_definition;
-
-    DVBSubRegion *region;
-    DVBSubRegionDisplay *display;
-    AVSubtitleRect *rect;
-    DVBSubCLUT *clut;
-    uint32_t *clut_table;
-    int i;
-    int offset_x=0, offset_y=0;
-
-    sub->rects = NULL;
-    sub->start_display_time = 0;
-    sub->end_display_time = ctx->time_out * 1000;
-    sub->format = 0;
-
-    if (display_def) {
-        offset_x = display_def->x;
-        offset_y = display_def->y;
-    }
-
-    sub->num_rects = ctx->display_list_size;
-    if (sub->num_rects <= 0)
-        return AVERROR_INVALIDDATA;
-
-    sub->rects = av_mallocz_array(sub->num_rects * sub->num_rects,
-                                  sizeof(*sub->rects));
-    if (!sub->rects)
-        return AVERROR(ENOMEM);
-
-    i = 0;
-
-    for (display = ctx->display_list; display; display = display->next) {
-        region = get_region(ctx, display->region_id);
-        rect = sub->rects[i];
-
-        if (!region)
-            continue;
-
-        rect->x = display->x_pos + offset_x;
-        rect->y = display->y_pos + offset_y;
-        rect->w = region->width;
-        rect->h = region->height;
-        rect->nb_colors = 16;
-        rect->type      = SUBTITLE_BITMAP;
-        rect->linesize[0] = region->width;
-
-        clut = get_clut(ctx, region->clut);
-
-        if (!clut)
-            clut = &default_clut;
-
-        switch (region->depth) {
-        case 2:
-            clut_table = clut->clut4;
-            break;
-        case 8:
-            clut_table = clut->clut256;
-            break;
-        case 4:
-        default:
-            clut_table = clut->clut16;
-            break;
-        }
-
-        rect->data[1] = av_mallocz(AVPALETTE_SIZE);
-        if (!rect->data[1]) {
-            av_free(sub->rects);
-            return AVERROR(ENOMEM);
-        }
-        memcpy(rect->data[1], clut_table, (1 << region->depth) * sizeof(uint32_t));
-
-        rect->data[0] = av_malloc(region->buf_size);
-        if (!rect->data[0]) {
-            av_free(rect->data[1]);
-            av_free(sub->rects);
-            return AVERROR(ENOMEM);
-        }
-        memcpy(rect->data[0], region->pbuf, region->buf_size);
-
-#if FF_API_AVPICTURE
-FF_DISABLE_DEPRECATION_WARNINGS
-{
-        int j;
-        for (j = 0; j < 4; j++) {
-            rect->pict.data[j] = rect->data[j];
-            rect->pict.linesize[j] = rect->linesize[j];
-        }
-}
-FF_ENABLE_DEPRECATION_WARNINGS
-#endif
-
-        i++;
-    }
-
-    sub->num_rects = i;
->>>>>>> b7e64fba
 
     if(ctx->compute_edt == 0)
         save_subtitle_set(avctx, sub, got_output);

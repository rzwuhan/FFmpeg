/*
 * G.723.1 compatible decoder
 * Copyright (c) 2006 Benjamin Larsson
 * Copyright (c) 2010 Mohamed Naufal Basheer
 *
 * This file is part of FFmpeg.
 *
 * FFmpeg is free software; you can redistribute it and/or
 * modify it under the terms of the GNU Lesser General Public
 * License as published by the Free Software Foundation; either
 * version 2.1 of the License, or (at your option) any later version.
 *
 * FFmpeg is distributed in the hope that it will be useful,
 * but WITHOUT ANY WARRANTY; without even the implied warranty of
 * MERCHANTABILITY or FITNESS FOR A PARTICULAR PURPOSE.  See the GNU
 * Lesser General Public License for more details.
 *
 * You should have received a copy of the GNU Lesser General Public
 * License along with FFmpeg; if not, write to the Free Software
 * Foundation, Inc., 51 Franklin Street, Fifth Floor, Boston, MA 02110-1301 USA
 */

/**
 * @file
 * G.723.1 compatible decoder
 */

#define BITSTREAM_READER_LE
#include "libavutil/audioconvert.h"
#include "libavutil/lzo.h"
#include "libavutil/opt.h"
#include "avcodec.h"
#include "internal.h"
#include "get_bits.h"
#include "acelp_vectors.h"
#include "celp_filters.h"
#include "celp_math.h"
#include "lsp.h"
#include "g723_1_data.h"

typedef struct g723_1_context {
    AVClass *class;
    AVFrame frame;

    G723_1_Subframe subframe[4];
    enum FrameType cur_frame_type;
    enum FrameType past_frame_type;
    enum Rate cur_rate;
    uint8_t lsp_index[LSP_BANDS];
    int pitch_lag[2];
    int erased_frames;

    int16_t prev_lsp[LPC_ORDER];
    int16_t prev_excitation[PITCH_MAX];
    int16_t excitation[PITCH_MAX + FRAME_LEN + 4];
    int16_t synth_mem[LPC_ORDER];
    int16_t fir_mem[LPC_ORDER];
    int     iir_mem[LPC_ORDER];

    int random_seed;
    int interp_index;
    int interp_gain;
    int sid_gain;
    int cur_gain;
    int reflection_coef;
    int pf_gain;                 ///< formant postfilter
                                 ///< gain scaling unit memory

    int postfilter;
    int16_t prev_data[HALF_FRAME_LEN];
    int16_t prev_weight_sig[PITCH_MAX];


    int16_t hpf_fir_mem;                   ///< highpass filter fir
    int     hpf_iir_mem;                   ///< and iir memories
    int16_t perf_fir_mem[LPC_ORDER];       ///< perceptual filter fir
    int16_t perf_iir_mem[LPC_ORDER];       ///< and iir memories

    int16_t harmonic_mem[PITCH_MAX];
} G723_1_Context;

static av_cold int g723_1_decode_init(AVCodecContext *avctx)
{
    G723_1_Context *p = avctx->priv_data;

    avctx->channel_layout = AV_CH_LAYOUT_MONO;
    avctx->sample_fmt     = AV_SAMPLE_FMT_S16;
    avctx->channels       = 1;
    p->pf_gain            = 1 << 12;

    avcodec_get_frame_defaults(&p->frame);
    avctx->coded_frame    = &p->frame;

    memcpy(p->prev_lsp, dc_lsp, LPC_ORDER * sizeof(*p->prev_lsp));

    return 0;
}

/**
 * Unpack the frame into parameters.
 *
 * @param p           the context
 * @param buf         pointer to the input buffer
 * @param buf_size    size of the input buffer
 */
static int unpack_bitstream(G723_1_Context *p, const uint8_t *buf,
                            int buf_size)
{
    GetBitContext gb;
    int ad_cb_len;
    int temp, info_bits, i;

    init_get_bits(&gb, buf, buf_size * 8);

    /* Extract frame type and rate info */
    info_bits = get_bits(&gb, 2);

    if (info_bits == 3) {
        p->cur_frame_type = UNTRANSMITTED_FRAME;
        return 0;
    }

    /* Extract 24 bit lsp indices, 8 bit for each band */
    p->lsp_index[2] = get_bits(&gb, 8);
    p->lsp_index[1] = get_bits(&gb, 8);
    p->lsp_index[0] = get_bits(&gb, 8);

    if (info_bits == 2) {
        p->cur_frame_type = SID_FRAME;
        p->subframe[0].amp_index = get_bits(&gb, 6);
        return 0;
    }

    /* Extract the info common to both rates */
    p->cur_rate       = info_bits ? RATE_5300 : RATE_6300;
    p->cur_frame_type = ACTIVE_FRAME;

    p->pitch_lag[0] = get_bits(&gb, 7);
    if (p->pitch_lag[0] > 123)       /* test if forbidden code */
        return -1;
    p->pitch_lag[0] += PITCH_MIN;
    p->subframe[1].ad_cb_lag = get_bits(&gb, 2);

    p->pitch_lag[1] = get_bits(&gb, 7);
    if (p->pitch_lag[1] > 123)
        return -1;
    p->pitch_lag[1] += PITCH_MIN;
    p->subframe[3].ad_cb_lag = get_bits(&gb, 2);
    p->subframe[0].ad_cb_lag = 1;
    p->subframe[2].ad_cb_lag = 1;

    for (i = 0; i < SUBFRAMES; i++) {
        /* Extract combined gain */
        temp = get_bits(&gb, 12);
        ad_cb_len = 170;
        p->subframe[i].dirac_train = 0;
        if (p->cur_rate == RATE_6300 && p->pitch_lag[i >> 1] < SUBFRAME_LEN - 2) {
            p->subframe[i].dirac_train = temp >> 11;
            temp &= 0x7FF;
            ad_cb_len = 85;
        }
        p->subframe[i].ad_cb_gain = FASTDIV(temp, GAIN_LEVELS);
        if (p->subframe[i].ad_cb_gain < ad_cb_len) {
            p->subframe[i].amp_index = temp - p->subframe[i].ad_cb_gain *
                                       GAIN_LEVELS;
        } else {
            return -1;
        }
    }

    p->subframe[0].grid_index = get_bits1(&gb);
    p->subframe[1].grid_index = get_bits1(&gb);
    p->subframe[2].grid_index = get_bits1(&gb);
    p->subframe[3].grid_index = get_bits1(&gb);

    if (p->cur_rate == RATE_6300) {
        skip_bits1(&gb);  /* skip reserved bit */

        /* Compute pulse_pos index using the 13-bit combined position index */
        temp = get_bits(&gb, 13);
        p->subframe[0].pulse_pos = temp / 810;

        temp -= p->subframe[0].pulse_pos * 810;
        p->subframe[1].pulse_pos = FASTDIV(temp, 90);

        temp -= p->subframe[1].pulse_pos * 90;
        p->subframe[2].pulse_pos = FASTDIV(temp, 9);
        p->subframe[3].pulse_pos = temp - p->subframe[2].pulse_pos * 9;

        p->subframe[0].pulse_pos = (p->subframe[0].pulse_pos << 16) +
                                   get_bits(&gb, 16);
        p->subframe[1].pulse_pos = (p->subframe[1].pulse_pos << 14) +
                                   get_bits(&gb, 14);
        p->subframe[2].pulse_pos = (p->subframe[2].pulse_pos << 16) +
                                   get_bits(&gb, 16);
        p->subframe[3].pulse_pos = (p->subframe[3].pulse_pos << 14) +
                                   get_bits(&gb, 14);

        p->subframe[0].pulse_sign = get_bits(&gb, 6);
        p->subframe[1].pulse_sign = get_bits(&gb, 5);
        p->subframe[2].pulse_sign = get_bits(&gb, 6);
        p->subframe[3].pulse_sign = get_bits(&gb, 5);
    } else { /* 5300 bps */
        p->subframe[0].pulse_pos  = get_bits(&gb, 12);
        p->subframe[1].pulse_pos  = get_bits(&gb, 12);
        p->subframe[2].pulse_pos  = get_bits(&gb, 12);
        p->subframe[3].pulse_pos  = get_bits(&gb, 12);

        p->subframe[0].pulse_sign = get_bits(&gb, 4);
        p->subframe[1].pulse_sign = get_bits(&gb, 4);
        p->subframe[2].pulse_sign = get_bits(&gb, 4);
        p->subframe[3].pulse_sign = get_bits(&gb, 4);
    }

    return 0;
}

/**
 * Bitexact implementation of sqrt(val/2).
 */
static int16_t square_root(int val)
{
    return (ff_sqrt(val << 1) >> 1) & (~1);
}

/**
 * Calculate the number of left-shifts required for normalizing the input.
 *
 * @param num   input number
 * @param width width of the input, 15 or 31 bits
 */
static int normalize_bits(int num, int width)
{
<<<<<<< HEAD
    int i = 0;

    if (num) {
        if (num == -1)
            return width;
        if (num < 0)
            num = ~num;
        i= width - av_log2(num) - 1;
        i= FFMAX(i, 0);
    }
    return i;
=======
    if (!num)
        return 0;
    if (num == -1)
        return width;
    if (num < 0)
        num = ~num;

    return width - av_log2(num) - 1;
>>>>>>> 9cc74c9f
}

#define normalize_bits_int16(num) normalize_bits(num, 15)
#define normalize_bits_int32(num) normalize_bits(num, 31)
#define dot_product(a,b,c,d) (ff_dot_product(a,b,c)<<(d))

/**
 * Scale vector contents based on the largest of their absolutes.
 */
static int scale_vector(int16_t *vector, int length)
{
    int bits, max = 0;
    int64_t scale;
    int i;

    const int16_t shift_table[16] = {
        0x0001, 0x0002, 0x0004, 0x0008, 0x0010, 0x0020, 0x0040, 0x0080,
        0x0100, 0x0200, 0x0400, 0x0800, 0x1000, 0x2000, 0x4000, 0x7fff
    };

    for (i = 0; i < length; i++)
        max = FFMAX(max, FFABS(vector[i]));

    bits  = normalize_bits(max, 15);
    scale = shift_table[bits];

    for (i = 0; i < length; i++)
<<<<<<< HEAD
        vector[i] = (vector[i] * scale) >> 3;
=======
        vector[i] = av_clipl_int32(vector[i] * scale << 1) >> 4;
>>>>>>> 9cc74c9f

    return bits - 3;
}

/**
 * Perform inverse quantization of LSP frequencies.
 *
 * @param cur_lsp    the current LSP vector
 * @param prev_lsp   the previous LSP vector
 * @param lsp_index  VQ indices
 * @param bad_frame  bad frame flag
 */
static void inverse_quant(int16_t *cur_lsp, int16_t *prev_lsp,
                          uint8_t *lsp_index, int bad_frame)
{
    int min_dist, pred;
    int i, j, temp, stable;

    /* Check for frame erasure */
    if (!bad_frame) {
        min_dist     = 0x100;
        pred         = 12288;
    } else {
        min_dist     = 0x200;
        pred         = 23552;
        lsp_index[0] = lsp_index[1] = lsp_index[2] = 0;
    }

    /* Get the VQ table entry corresponding to the transmitted index */
    cur_lsp[0] = lsp_band0[lsp_index[0]][0];
    cur_lsp[1] = lsp_band0[lsp_index[0]][1];
    cur_lsp[2] = lsp_band0[lsp_index[0]][2];
    cur_lsp[3] = lsp_band1[lsp_index[1]][0];
    cur_lsp[4] = lsp_band1[lsp_index[1]][1];
    cur_lsp[5] = lsp_band1[lsp_index[1]][2];
    cur_lsp[6] = lsp_band2[lsp_index[2]][0];
    cur_lsp[7] = lsp_band2[lsp_index[2]][1];
    cur_lsp[8] = lsp_band2[lsp_index[2]][2];
    cur_lsp[9] = lsp_band2[lsp_index[2]][3];

    /* Add predicted vector & DC component to the previously quantized vector */
    for (i = 0; i < LPC_ORDER; i++) {
        temp        = ((prev_lsp[i] - dc_lsp[i]) * pred + (1 << 14)) >> 15;
        cur_lsp[i] += dc_lsp[i] + temp;
    }

    for (i = 0; i < LPC_ORDER; i++) {
        cur_lsp[0]             = FFMAX(cur_lsp[0],  0x180);
        cur_lsp[LPC_ORDER - 1] = FFMIN(cur_lsp[LPC_ORDER - 1], 0x7e00);

        /* Stability check */
        for (j = 1; j < LPC_ORDER; j++) {
            temp = min_dist + cur_lsp[j - 1] - cur_lsp[j];
            if (temp > 0) {
                temp >>= 1;
                cur_lsp[j - 1] -= temp;
                cur_lsp[j]     += temp;
            }
        }
        stable = 1;
        for (j = 1; j < LPC_ORDER; j++) {
            temp = cur_lsp[j - 1] + min_dist - cur_lsp[j] - 4;
            if (temp > 0) {
                stable = 0;
                break;
            }
        }
        if (stable)
            break;
    }
    if (!stable)
        memcpy(cur_lsp, prev_lsp, LPC_ORDER * sizeof(*cur_lsp));
}

/**
 * Bitexact implementation of 2ab scaled by 1/2^16.
 *
 * @param a 32 bit multiplicand
 * @param b 16 bit multiplier
 */
#define MULL2(a, b) \
        MULL(a,b,15)

/**
 * Convert LSP frequencies to LPC coefficients.
 *
 * @param lpc buffer for LPC coefficients
 */
static void lsp2lpc(int16_t *lpc)
{
    int f1[LPC_ORDER / 2 + 1];
    int f2[LPC_ORDER / 2 + 1];
    int i, j;

    /* Calculate negative cosine */
    for (j = 0; j < LPC_ORDER; j++) {
        int index     = lpc[j] >> 7;
        int offset    = lpc[j] & 0x7f;
        int64_t temp1 = cos_tab[index] << 16;
        int temp2     = (cos_tab[index + 1] - cos_tab[index]) *
                          ((offset << 8) + 0x80) << 1;

        lpc[j] = -(av_clipl_int32(((temp1 + temp2) << 1) + (1 << 15)) >> 16);
    }

    /*
     * Compute sum and difference polynomial coefficients
     * (bitexact alternative to lsp2poly() in lsp.c)
     */
    /* Initialize with values in Q28 */
    f1[0] = 1 << 28;
    f1[1] = (lpc[0] << 14) + (lpc[2] << 14);
    f1[2] = lpc[0] * lpc[2] + (2 << 28);

    f2[0] = 1 << 28;
    f2[1] = (lpc[1] << 14) + (lpc[3] << 14);
    f2[2] = lpc[1] * lpc[3] + (2 << 28);

    /*
     * Calculate and scale the coefficients by 1/2 in
     * each iteration for a final scaling factor of Q25
     */
    for (i = 2; i < LPC_ORDER / 2; i++) {
        f1[i + 1] = f1[i - 1] + MULL2(f1[i], lpc[2 * i]);
        f2[i + 1] = f2[i - 1] + MULL2(f2[i], lpc[2 * i + 1]);

        for (j = i; j >= 2; j--) {
            f1[j] = MULL2(f1[j - 1], lpc[2 * i]) +
                    (f1[j] >> 1) + (f1[j - 2] >> 1);
            f2[j] = MULL2(f2[j - 1], lpc[2 * i + 1]) +
                    (f2[j] >> 1) + (f2[j - 2] >> 1);
        }

        f1[0] >>= 1;
        f2[0] >>= 1;
        f1[1] = ((lpc[2 * i]     << 16 >> i) + f1[1]) >> 1;
        f2[1] = ((lpc[2 * i + 1] << 16 >> i) + f2[1]) >> 1;
    }

    /* Convert polynomial coefficients to LPC coefficients */
    for (i = 0; i < LPC_ORDER / 2; i++) {
        int64_t ff1 = f1[i + 1] + f1[i];
        int64_t ff2 = f2[i + 1] - f2[i];

        lpc[i] = av_clipl_int32(((ff1 + ff2) << 3) + (1 << 15)) >> 16;
        lpc[LPC_ORDER - i - 1] = av_clipl_int32(((ff1 - ff2) << 3) +
                                                (1 << 15)) >> 16;
    }
}

/**
 * Quantize LSP frequencies by interpolation and convert them to
 * the corresponding LPC coefficients.
 *
 * @param lpc      buffer for LPC coefficients
 * @param cur_lsp  the current LSP vector
 * @param prev_lsp the previous LSP vector
 */
static void lsp_interpolate(int16_t *lpc, int16_t *cur_lsp, int16_t *prev_lsp)
{
    int i;
    int16_t *lpc_ptr = lpc;

    /* cur_lsp * 0.25 + prev_lsp * 0.75 */
    ff_acelp_weighted_vector_sum(lpc, cur_lsp, prev_lsp,
                                 4096, 12288, 1 << 13, 14, LPC_ORDER);
    ff_acelp_weighted_vector_sum(lpc + LPC_ORDER, cur_lsp, prev_lsp,
                                 8192, 8192, 1 << 13, 14, LPC_ORDER);
    ff_acelp_weighted_vector_sum(lpc + 2 * LPC_ORDER, cur_lsp, prev_lsp,
                                 12288, 4096, 1 << 13, 14, LPC_ORDER);
    memcpy(lpc + 3 * LPC_ORDER, cur_lsp, LPC_ORDER * sizeof(*lpc));

    for (i = 0; i < SUBFRAMES; i++) {
        lsp2lpc(lpc_ptr);
        lpc_ptr += LPC_ORDER;
    }
}

/**
 * Generate a train of dirac functions with period as pitch lag.
 */
static void gen_dirac_train(int16_t *buf, int pitch_lag)
{
    int16_t vector[SUBFRAME_LEN];
    int i, j;

    memcpy(vector, buf, SUBFRAME_LEN * sizeof(*vector));
    for (i = pitch_lag; i < SUBFRAME_LEN; i += pitch_lag) {
        for (j = 0; j < SUBFRAME_LEN - i; j++)
            buf[i + j] += vector[j];
    }
}

/**
 * Generate fixed codebook excitation vector.
 *
 * @param vector    decoded excitation vector
 * @param subfrm    current subframe
 * @param cur_rate  current bitrate
 * @param pitch_lag closed loop pitch lag
 * @param index     current subframe index
 */
static void gen_fcb_excitation(int16_t *vector, G723_1_Subframe subfrm,
                               enum Rate cur_rate, int pitch_lag, int index)
{
    int temp, i, j;

    memset(vector, 0, SUBFRAME_LEN * sizeof(*vector));

    if (cur_rate == RATE_6300) {
        if (subfrm.pulse_pos >= max_pos[index])
            return;

        /* Decode amplitudes and positions */
        j = PULSE_MAX - pulses[index];
        temp = subfrm.pulse_pos;
        for (i = 0; i < SUBFRAME_LEN / GRID_SIZE; i++) {
            temp -= combinatorial_table[j][i];
            if (temp >= 0)
                continue;
            temp += combinatorial_table[j++][i];
            if (subfrm.pulse_sign & (1 << (PULSE_MAX - j))) {
                vector[subfrm.grid_index + GRID_SIZE * i] =
                                        -fixed_cb_gain[subfrm.amp_index];
            } else {
                vector[subfrm.grid_index + GRID_SIZE * i] =
                                         fixed_cb_gain[subfrm.amp_index];
            }
            if (j == PULSE_MAX)
                break;
        }
        if (subfrm.dirac_train == 1)
            gen_dirac_train(vector, pitch_lag);
    } else { /* 5300 bps */
        int cb_gain  = fixed_cb_gain[subfrm.amp_index];
        int cb_shift = subfrm.grid_index;
        int cb_sign  = subfrm.pulse_sign;
        int cb_pos   = subfrm.pulse_pos;
        int offset, beta, lag;

        for (i = 0; i < 8; i += 2) {
            offset         = ((cb_pos & 7) << 3) + cb_shift + i;
            vector[offset] = (cb_sign & 1) ? cb_gain : -cb_gain;
            cb_pos  >>= 3;
            cb_sign >>= 1;
        }

        /* Enhance harmonic components */
        lag  = pitch_contrib[subfrm.ad_cb_gain << 1] + pitch_lag +
               subfrm.ad_cb_lag - 1;
        beta = pitch_contrib[(subfrm.ad_cb_gain << 1) + 1];

        if (lag < SUBFRAME_LEN - 2) {
            for (i = lag; i < SUBFRAME_LEN; i++)
                vector[i] += beta * vector[i - lag] >> 15;
        }
    }
}

/**
 * Get delayed contribution from the previous excitation vector.
 */
static void get_residual(int16_t *residual, int16_t *prev_excitation, int lag)
{
    int offset = PITCH_MAX - PITCH_ORDER / 2 - lag;
    int i;

    residual[0] = prev_excitation[offset];
    residual[1] = prev_excitation[offset + 1];

    offset += 2;
    for (i = 2; i < SUBFRAME_LEN + PITCH_ORDER - 1; i++)
        residual[i] = prev_excitation[offset + (i - 2) % lag];
}

/**
 * Generate adaptive codebook excitation.
 */
static void gen_acb_excitation(int16_t *vector, int16_t *prev_excitation,
                               int pitch_lag, G723_1_Subframe subfrm,
                               enum Rate cur_rate)
{
    int16_t residual[SUBFRAME_LEN + PITCH_ORDER - 1];
    const int16_t *cb_ptr;
    int lag = pitch_lag + subfrm.ad_cb_lag - 1;

    int i;
    int64_t sum;

    get_residual(residual, prev_excitation, lag);

    /* Select quantization table */
    if (cur_rate == RATE_6300 && pitch_lag < SUBFRAME_LEN - 2) {
        cb_ptr = adaptive_cb_gain85;
    } else
        cb_ptr = adaptive_cb_gain170;

    /* Calculate adaptive vector */
    cb_ptr += subfrm.ad_cb_gain * 20;
    for (i = 0; i < SUBFRAME_LEN; i++) {
        sum = ff_dot_product(residual + i, cb_ptr, PITCH_ORDER);
        vector[i] = av_clipl_int32((sum << 2) + (1 << 15)) >> 16;
    }
}

/**
 * Estimate maximum auto-correlation around pitch lag.
 *
 * @param p         the context
 * @param offset    offset of the excitation vector
 * @param ccr_max   pointer to the maximum auto-correlation
 * @param pitch_lag decoded pitch lag
 * @param length    length of autocorrelation
 * @param dir       forward lag(1) / backward lag(-1)
 */
static int autocorr_max(G723_1_Context *p, int offset, int *ccr_max,
                        int pitch_lag, int length, int dir)
{
    int limit, ccr, lag = 0;
    int16_t *buf = p->excitation + offset;
    int i;

    pitch_lag = FFMIN(PITCH_MAX - 3, pitch_lag);
    if (dir > 0)
        limit = FFMIN(FRAME_LEN + PITCH_MAX - offset - length, pitch_lag + 3);
    else
        limit = pitch_lag + 3;

    for (i = pitch_lag - 3; i <= limit; i++) {
        ccr = ff_dot_product(buf, buf + dir * i, length)<<1;

        if (ccr > *ccr_max) {
            *ccr_max = ccr;
            lag = i;
        }
    }
    return lag;
}

/**
 * Calculate pitch postfilter optimal and scaling gains.
 *
 * @param lag      pitch postfilter forward/backward lag
 * @param ppf      pitch postfilter parameters
 * @param cur_rate current bitrate
 * @param tgt_eng  target energy
 * @param ccr      cross-correlation
 * @param res_eng  residual energy
 */
static void comp_ppf_gains(int lag, PPFParam *ppf, enum Rate cur_rate,
                           int tgt_eng, int ccr, int res_eng)
{
    int pf_residual;     /* square of postfiltered residual */
    int64_t temp1, temp2;

    ppf->index = lag;

    temp1 = tgt_eng * res_eng >> 1;
    temp2 = ccr * ccr << 1;

    if (temp2 > temp1) {
        if (ccr >= res_eng) {
            ppf->opt_gain = ppf_gain_weight[cur_rate];
        } else {
            ppf->opt_gain = (ccr << 15) / res_eng *
                            ppf_gain_weight[cur_rate] >> 15;
        }
        /* pf_res^2 = tgt_eng + 2*ccr*gain + res_eng*gain^2 */
        temp1       = (tgt_eng << 15) + (ccr * ppf->opt_gain << 1);
        temp2       = (ppf->opt_gain * ppf->opt_gain >> 15) * res_eng;
        pf_residual = av_clipl_int32(temp1 + temp2 + (1 << 15)) >> 16;

        if (tgt_eng >= pf_residual << 1) {
            temp1 = 0x7fff;
        } else {
            temp1 = (tgt_eng << 14) / pf_residual;
        }

        /* scaling_gain = sqrt(tgt_eng/pf_res^2) */
        ppf->sc_gain = square_root(temp1 << 16);
    } else {
        ppf->opt_gain = 0;
        ppf->sc_gain  = 0x7fff;
    }

    ppf->opt_gain = av_clip_int16(ppf->opt_gain * ppf->sc_gain >> 15);
}

/**
 * Calculate pitch postfilter parameters.
 *
 * @param p         the context
 * @param offset    offset of the excitation vector
 * @param pitch_lag decoded pitch lag
 * @param ppf       pitch postfilter parameters
 * @param cur_rate  current bitrate
 */
static void comp_ppf_coeff(G723_1_Context *p, int offset, int pitch_lag,
                           PPFParam *ppf, enum Rate cur_rate)
{

    int16_t scale;
    int i;
    int64_t temp1, temp2;

    /*
     * 0 - target energy
     * 1 - forward cross-correlation
     * 2 - forward residual energy
     * 3 - backward cross-correlation
     * 4 - backward residual energy
     */
    int energy[5] = {0, 0, 0, 0, 0};
    int16_t *buf  = p->excitation + offset;
    int fwd_lag   = autocorr_max(p, offset, &energy[1], pitch_lag,
                                 SUBFRAME_LEN, 1);
    int back_lag  = autocorr_max(p, offset, &energy[3], pitch_lag,
                                 SUBFRAME_LEN, -1);

    ppf->index    = 0;
    ppf->opt_gain = 0;
    ppf->sc_gain  = 0x7fff;

    /* Case 0, Section 3.6 */
    if (!back_lag && !fwd_lag)
        return;

    /* Compute target energy */
    energy[0] = ff_dot_product(buf, buf, SUBFRAME_LEN)<<1;

    /* Compute forward residual energy */
    if (fwd_lag)
        energy[2] = ff_dot_product(buf + fwd_lag, buf + fwd_lag,
                                   SUBFRAME_LEN)<<1;

    /* Compute backward residual energy */
    if (back_lag)
        energy[4] = ff_dot_product(buf - back_lag, buf - back_lag,
                                   SUBFRAME_LEN)<<1;

    /* Normalize and shorten */
    temp1 = 0;
    for (i = 0; i < 5; i++)
        temp1 = FFMAX(energy[i], temp1);

    scale = normalize_bits(temp1, 31);
    for (i = 0; i < 5; i++)
        energy[i] = av_clipl_int32(energy[i] << scale) >> 16;

    if (fwd_lag && !back_lag) {  /* Case 1 */
        comp_ppf_gains(fwd_lag,  ppf, cur_rate, energy[0], energy[1],
                       energy[2]);
    } else if (!fwd_lag) {       /* Case 2 */
        comp_ppf_gains(-back_lag, ppf, cur_rate, energy[0], energy[3],
                       energy[4]);
    } else {                     /* Case 3 */

        /*
         * Select the largest of energy[1]^2/energy[2]
         * and energy[3]^2/energy[4]
         */
        temp1 = energy[4] * ((energy[1] * energy[1] + (1 << 14)) >> 15);
        temp2 = energy[2] * ((energy[3] * energy[3] + (1 << 14)) >> 15);
        if (temp1 >= temp2) {
            comp_ppf_gains(fwd_lag, ppf, cur_rate, energy[0], energy[1],
                           energy[2]);
        } else {
            comp_ppf_gains(-back_lag, ppf, cur_rate, energy[0], energy[3],
                           energy[4]);
        }
    }
}

/**
 * Classify frames as voiced/unvoiced.
 *
 * @param p         the context
 * @param pitch_lag decoded pitch_lag
 * @param exc_eng   excitation energy estimation
 * @param scale     scaling factor of exc_eng
 *
 * @return residual interpolation index if voiced, 0 otherwise
 */
static int comp_interp_index(G723_1_Context *p, int pitch_lag,
                             int *exc_eng, int *scale)
{
    int offset = PITCH_MAX + 2 * SUBFRAME_LEN;
    int16_t *buf = p->excitation + offset;

    int index, ccr, tgt_eng, best_eng, temp;

    *scale = scale_vector(p->excitation, FRAME_LEN + PITCH_MAX);

    /* Compute maximum backward cross-correlation */
    ccr   = 0;
    index = autocorr_max(p, offset, &ccr, pitch_lag, SUBFRAME_LEN * 2, -1);
    ccr   = av_clipl_int32((int64_t)ccr + (1 << 15)) >> 16;

    /* Compute target energy */
    tgt_eng  = ff_dot_product(buf, buf, SUBFRAME_LEN * 2)<<1;
    *exc_eng = av_clipl_int32(tgt_eng + (1 << 15)) >> 16;

    if (ccr <= 0)
        return 0;

    /* Compute best energy */
    best_eng = ff_dot_product(buf - index, buf - index,
                              SUBFRAME_LEN * 2)<<1;
    best_eng = av_clipl_int32((int64_t)best_eng + (1 << 15)) >> 16;

    temp = best_eng * *exc_eng >> 3;

    if (temp < ccr * ccr) {
        return index;
    } else
        return 0;
}

/**
 * Peform residual interpolation based on frame classification.
 *
 * @param buf   decoded excitation vector
 * @param out   output vector
 * @param lag   decoded pitch lag
 * @param gain  interpolated gain
 * @param rseed seed for random number generator
 */
static void residual_interp(int16_t *buf, int16_t *out, int lag,
                            int gain, int *rseed)
{
    int i;
    if (lag) { /* Voiced */
        int16_t *vector_ptr = buf + PITCH_MAX;
        /* Attenuate */
        for (i = 0; i < lag; i++)
            vector_ptr[i - lag] = vector_ptr[i - lag] * 3 >> 2;
        av_memcpy_backptr((uint8_t*)vector_ptr, lag * sizeof(*vector_ptr),
                          FRAME_LEN * sizeof(*vector_ptr));
        memcpy(out, vector_ptr, FRAME_LEN * sizeof(*vector_ptr));
    } else {  /* Unvoiced */
        for (i = 0; i < FRAME_LEN; i++) {
            *rseed = *rseed * 521 + 259;
            out[i] = gain * *rseed >> 15;
        }
        memset(buf, 0, (FRAME_LEN + PITCH_MAX) * sizeof(*buf));
    }
}

/**
 * Perform IIR filtering.
 *
 * @param fir_coef FIR coefficients
 * @param iir_coef IIR coefficients
 * @param src      source vector
 * @param dest     destination vector
 * @param width    width of the output, 16 bits(0) / 32 bits(1)
 */
#define iir_filter(fir_coef, iir_coef, src, dest, width)\
{\
    int m, n;\
    int res_shift = 16 & ~-(width);\
    int in_shift  = 16 - res_shift;\
\
    for (m = 0; m < SUBFRAME_LEN; m++) {\
        int64_t filter = 0;\
        for (n = 1; n <= LPC_ORDER; n++) {\
            filter -= (fir_coef)[n - 1] * (src)[m - n] -\
                      (iir_coef)[n - 1] * ((dest)[m - n] >> in_shift);\
        }\
\
        (dest)[m] = av_clipl_int32(((src)[m] << 16) + (filter << 3) +\
                                   (1 << 15)) >> res_shift;\
    }\
}

/**
 * Adjust gain of postfiltered signal.
 *
 * @param p      the context
 * @param buf    postfiltered output vector
 * @param energy input energy coefficient
 */
static void gain_scale(G723_1_Context *p, int16_t * buf, int energy)
{
    int num, denom, gain, bits1, bits2;
    int i;

    num   = energy;
    denom = 0;
    for (i = 0; i < SUBFRAME_LEN; i++) {
        int64_t temp = buf[i] >> 2;
        temp  = av_clipl_int32(MUL64(temp, temp) << 1);
        denom = av_clipl_int32(denom + temp);
    }

    if (num && denom) {
        bits1   = normalize_bits(num,   31);
        bits2   = normalize_bits(denom, 31);
        num     = num << bits1 >> 1;
        denom <<= bits2;

        bits2 = 5 + bits1 - bits2;
        bits2 = FFMAX(0, bits2);

        gain = (num >> 1) / (denom >> 16);
        gain = square_root(gain << 16 >> bits2);
    } else {
        gain = 1 << 12;
    }

    for (i = 0; i < SUBFRAME_LEN; i++) {
        p->pf_gain = ((p->pf_gain << 4) - p->pf_gain + gain + (1 << 3)) >> 4;
        buf[i]     = av_clip_int16((buf[i] * (p->pf_gain + (p->pf_gain >> 4)) +
                                   (1 << 10)) >> 11);
    }
}

/**
 * Perform formant filtering.
 *
 * @param p   the context
 * @param lpc quantized lpc coefficients
 * @param buf output buffer
 */
static void formant_postfilter(G723_1_Context *p, int16_t *lpc, int16_t *buf)
{
    int16_t filter_coef[2][LPC_ORDER], *buf_ptr;
    int filter_signal[LPC_ORDER + FRAME_LEN], *signal_ptr;
    int i, j, k;

    memcpy(buf, p->fir_mem, LPC_ORDER * sizeof(*buf));
    memcpy(filter_signal, p->iir_mem, LPC_ORDER * sizeof(*filter_signal));

    for (i = LPC_ORDER, j = 0; j < SUBFRAMES; i += SUBFRAME_LEN, j++) {
        for (k = 0; k < LPC_ORDER; k++) {
            filter_coef[0][k] = (-lpc[k] * postfilter_tbl[0][k] +
                                 (1 << 14)) >> 15;
            filter_coef[1][k] = (-lpc[k] * postfilter_tbl[1][k] +
                                 (1 << 14)) >> 15;
        }
        iir_filter(filter_coef[0], filter_coef[1], buf + i,
                   filter_signal + i, 1);
    }

    memcpy(p->fir_mem, buf + FRAME_LEN, LPC_ORDER * sizeof(int16_t));
    memcpy(p->iir_mem, filter_signal + FRAME_LEN, LPC_ORDER * sizeof(int));

    buf_ptr    = buf + LPC_ORDER;
    signal_ptr = filter_signal + LPC_ORDER;
    for (i = 0; i < SUBFRAMES; i++) {
        int16_t temp_vector[SUBFRAME_LEN];
        int16_t temp;
        int auto_corr[2];
        int scale, energy;

        /* Normalize */
        memcpy(temp_vector, buf_ptr, SUBFRAME_LEN * sizeof(*temp_vector));
        scale = scale_vector(temp_vector, SUBFRAME_LEN);

        /* Compute auto correlation coefficients */
        auto_corr[0] = ff_dot_product(temp_vector, temp_vector + 1,
                                      SUBFRAME_LEN - 1)<<1;
        auto_corr[1] = ff_dot_product(temp_vector, temp_vector,
                                      SUBFRAME_LEN)<<1;

        /* Compute reflection coefficient */
        temp = auto_corr[1] >> 16;
        if (temp) {
            temp = (auto_corr[0] >> 2) / temp;
        }
        p->reflection_coef = ((p->reflection_coef << 2) - p->reflection_coef +
                              temp + 2) >> 2;
        temp = (p->reflection_coef * 0xffffc >> 3) & 0xfffc;

        /* Compensation filter */
        for (j = 0; j < SUBFRAME_LEN; j++) {
            buf_ptr[j] = av_clipl_int32(signal_ptr[j] +
                                        ((signal_ptr[j - 1] >> 16) *
                                         temp << 1)) >> 16;
        }

        /* Compute normalized signal energy */
        temp = 2 * scale + 4;
        if (temp < 0) {
            energy = av_clipl_int32((int64_t)auto_corr[1] << -temp);
        } else
            energy = auto_corr[1] >> temp;

        gain_scale(p, buf_ptr, energy);

        buf_ptr    += SUBFRAME_LEN;
        signal_ptr += SUBFRAME_LEN;
    }
}

static int g723_1_decode_frame(AVCodecContext *avctx, void *data,
                               int *got_frame_ptr, AVPacket *avpkt)
{
    G723_1_Context *p  = avctx->priv_data;
    const uint8_t *buf = avpkt->data;
    int buf_size       = avpkt->size;
    int16_t *out;
    int dec_mode       = buf[0] & 3;

    PPFParam ppf[SUBFRAMES];
    int16_t cur_lsp[LPC_ORDER];
    int16_t lpc[SUBFRAMES * LPC_ORDER];
    int16_t acb_vector[SUBFRAME_LEN];
    int16_t *vector_ptr;
    int16_t *out;
    int bad_frame = 0, i, j, ret;

    if (!buf_size || buf_size < frame_size[dec_mode]) {
        *got_frame_ptr = 0;
        return buf_size;
    }

    if (unpack_bitstream(p, buf, buf_size) < 0) {
        bad_frame = 1;
        if (p->past_frame_type == ACTIVE_FRAME)
            p->cur_frame_type = ACTIVE_FRAME;
        else
            p->cur_frame_type = UNTRANSMITTED_FRAME;
    }

    p->frame.nb_samples = FRAME_LEN + LPC_ORDER;
    if ((ret = avctx->get_buffer(avctx, &p->frame)) < 0) {
        av_log(avctx, AV_LOG_ERROR, "get_buffer() failed\n");
        return ret;
    }
    out= (int16_t*)p->frame.data[0];


    out = (int16_t *)p->frame.data[0];

    if (p->cur_frame_type == ACTIVE_FRAME) {
        if (!bad_frame)
            p->erased_frames = 0;
        else if (p->erased_frames != 3)
            p->erased_frames++;

        inverse_quant(cur_lsp, p->prev_lsp, p->lsp_index, bad_frame);
        lsp_interpolate(lpc, cur_lsp, p->prev_lsp);

        /* Save the lsp_vector for the next frame */
        memcpy(p->prev_lsp, cur_lsp, LPC_ORDER * sizeof(*p->prev_lsp));

        /* Generate the excitation for the frame */
        memcpy(p->excitation, p->prev_excitation,
               PITCH_MAX * sizeof(*p->excitation));
        vector_ptr = p->excitation + PITCH_MAX;
        if (!p->erased_frames) {
            /* Update interpolation gain memory */
            p->interp_gain = fixed_cb_gain[(p->subframe[2].amp_index +
                                            p->subframe[3].amp_index) >> 1];
            for (i = 0; i < SUBFRAMES; i++) {
                gen_fcb_excitation(vector_ptr, p->subframe[i], p->cur_rate,
                                   p->pitch_lag[i >> 1], i);
                gen_acb_excitation(acb_vector, &p->excitation[SUBFRAME_LEN * i],
                                   p->pitch_lag[i >> 1], p->subframe[i],
                                   p->cur_rate);
                /* Get the total excitation */
                for (j = 0; j < SUBFRAME_LEN; j++) {
                    vector_ptr[j] = av_clip_int16(vector_ptr[j] << 1);
                    vector_ptr[j] = av_clip_int16(vector_ptr[j] +
                                                  acb_vector[j]);
                }
                vector_ptr += SUBFRAME_LEN;
            }

            vector_ptr = p->excitation + PITCH_MAX;

            /* Save the excitation */
<<<<<<< HEAD
            memcpy(out, vector_ptr, FRAME_LEN * sizeof(int16_t));
=======
            memcpy(p->audio + LPC_ORDER, vector_ptr, FRAME_LEN * sizeof(*p->audio));
>>>>>>> 9cc74c9f

            p->interp_index = comp_interp_index(p, p->pitch_lag[1],
                                                &p->sid_gain, &p->cur_gain);

            if (p->postfilter) {
                i = PITCH_MAX;
                for (j = 0; j < SUBFRAMES; i += SUBFRAME_LEN, j++)
                    comp_ppf_coeff(p, i, p->pitch_lag[j >> 1],
                                   ppf + j, p->cur_rate);
            }

            /* Restore the original excitation */
            memcpy(p->excitation, p->prev_excitation,
                   PITCH_MAX * sizeof(*p->excitation));
<<<<<<< HEAD
            memcpy(vector_ptr, out, FRAME_LEN * sizeof(*vector_ptr));
=======
            memcpy(vector_ptr, p->audio + LPC_ORDER, FRAME_LEN * sizeof(*vector_ptr));
>>>>>>> 9cc74c9f

            /* Peform pitch postfiltering */
            if (p->postfilter)
                for (i = 0, j = 0; j < SUBFRAMES; i += SUBFRAME_LEN, j++)
                    ff_acelp_weighted_vector_sum(out + LPC_ORDER + i,
                                                 vector_ptr + i,
                                                 vector_ptr + i + ppf[j].index,
                                                 ppf[j].sc_gain,
                                                 ppf[j].opt_gain,
                                                 1 << 14, 15, SUBFRAME_LEN);
        } else {
            p->interp_gain = (p->interp_gain * 3 + 2) >> 2;
            if (p->erased_frames == 3) {
                /* Mute output */
                memset(p->excitation, 0,
                       (FRAME_LEN + PITCH_MAX) * sizeof(*p->excitation));
                memset(out, 0, (FRAME_LEN + LPC_ORDER) * sizeof(int16_t));
            } else {
                /* Regenerate frame */
                residual_interp(p->excitation, out + LPC_ORDER, p->interp_index,
                                p->interp_gain, &p->random_seed);
            }
        }
        /* Save the excitation for the next frame */
        memcpy(p->prev_excitation, p->excitation + FRAME_LEN,
               PITCH_MAX * sizeof(*p->excitation));
    } else {
<<<<<<< HEAD
        memset(out, 0, sizeof(int16_t)*FRAME_LEN);
=======
        memset(out, 0, FRAME_LEN * 2);
>>>>>>> 9cc74c9f
        av_log(avctx, AV_LOG_WARNING,
               "G.723.1: Comfort noise generation not supported yet\n");
        return frame_size[dec_mode];
    }

    p->past_frame_type = p->cur_frame_type;

    memcpy(out, p->synth_mem, LPC_ORDER * sizeof(int16_t));
    for (i = LPC_ORDER, j = 0; j < SUBFRAMES; i += SUBFRAME_LEN, j++)
        ff_celp_lp_synthesis_filter(out + i, &lpc[j * LPC_ORDER],
                                    out + i, SUBFRAME_LEN, LPC_ORDER,
                                    0, 1, 1 << 12);
    memcpy(p->synth_mem, out + FRAME_LEN, LPC_ORDER * sizeof(int16_t));

<<<<<<< HEAD
    if (p->postfilter)
        formant_postfilter(p, lpc, out);

    memmove(out, out + LPC_ORDER, sizeof(int16_t)*FRAME_LEN);
    p->frame.nb_samples = FRAME_LEN;
    *(AVFrame*)data = p->frame;
    *got_frame_ptr = 1;
=======
    if (p->postfilter) {
        formant_postfilter(p, lpc, p->audio);
        memcpy(p->frame.data[0], p->audio + LPC_ORDER, FRAME_LEN * 2);
    } else { // if output is not postfiltered it should be scaled by 2
        for (i = 0; i < FRAME_LEN; i++)
            out[i] = av_clip_int16(p->audio[LPC_ORDER + i] << 1);
    }

    *got_frame_ptr   = 1;
    *(AVFrame *)data = p->frame;
>>>>>>> 9cc74c9f

    return frame_size[dec_mode];
}

#define OFFSET(x) offsetof(G723_1_Context, x)
#define AD     AV_OPT_FLAG_AUDIO_PARAM | AV_OPT_FLAG_DECODING_PARAM

static const AVOption options[] = {
    { "postfilter", "postfilter on/off", OFFSET(postfilter), AV_OPT_TYPE_INT,
      { 1 }, 0, 1, AD },
    { NULL }
};

static const AVClass g723_1dec_class = {
    .class_name = "G.723.1 decoder",
    .item_name  = av_default_item_name,
    .option     = options,
    .version    = LIBAVUTIL_VERSION_INT,
};

AVCodec ff_g723_1_decoder = {
    .name           = "g723_1",
    .type           = AVMEDIA_TYPE_AUDIO,
    .id             = CODEC_ID_G723_1,
    .priv_data_size = sizeof(G723_1_Context),
    .init           = g723_1_decode_init,
    .decode         = g723_1_decode_frame,
    .long_name      = NULL_IF_CONFIG_SMALL("G.723.1"),
    .capabilities   = CODEC_CAP_SUBFRAMES | CODEC_CAP_DR1,
    .priv_class     = &g723_1dec_class,
};

#if CONFIG_G723_1_ENCODER
#define BITSTREAM_WRITER_LE
#include "put_bits.h"

static av_cold int g723_1_encode_init(AVCodecContext *avctx)
{
    G723_1_Context *p = avctx->priv_data;

    if (avctx->sample_rate != 8000) {
        av_log(avctx, AV_LOG_ERROR, "Only 8000Hz sample rate supported\n");
        return -1;
    }

    if (avctx->channels != 1) {
        av_log(avctx, AV_LOG_ERROR, "Only mono supported\n");
        return AVERROR(EINVAL);
    }

    if (avctx->bit_rate == 6300) {
        p->cur_rate = RATE_6300;
    } else if (avctx->bit_rate == 5300) {
        av_log(avctx, AV_LOG_ERROR, "Bitrate not supported yet, use 6.3k\n");
        return AVERROR_PATCHWELCOME;
    } else {
        av_log(avctx, AV_LOG_ERROR,
               "Bitrate not supported, use 6.3k\n");
        return AVERROR(EINVAL);
    }
    avctx->frame_size = 240;
    memcpy(p->prev_lsp, dc_lsp, LPC_ORDER * sizeof(int16_t));

    return 0;
}

/**
 * Remove DC component from the input signal.
 *
 * @param buf input signal
 * @param fir zero memory
 * @param iir pole memory
 */
static void highpass_filter(int16_t *buf, int16_t *fir, int *iir)
{
    int i;
    for (i = 0; i < FRAME_LEN; i++) {
        *iir   = (buf[i] << 15) + ((-*fir) << 15) + MULL2(*iir, 0x7f00);
        *fir   = buf[i];
        buf[i] = av_clipl_int32((int64_t)*iir + (1 << 15)) >> 16;
    }
}

/**
 * Estimate autocorrelation of the input vector.
 *
 * @param buf      input buffer
 * @param autocorr autocorrelation coefficients vector
 */
static void comp_autocorr(int16_t *buf, int16_t *autocorr)
{
    int i, scale, temp;
    int16_t vector[LPC_FRAME];

    memcpy(vector, buf, LPC_FRAME * sizeof(int16_t));
    scale_vector(vector, LPC_FRAME);

    /* Apply the Hamming window */
    for (i = 0; i < LPC_FRAME; i++)
        vector[i] = (vector[i] * hamming_window[i] + (1 << 14)) >> 15;

    /* Compute the first autocorrelation coefficient */
    temp = dot_product(vector, vector, LPC_FRAME, 0);

    /* Apply a white noise correlation factor of (1025/1024) */
    temp += temp >> 10;

    /* Normalize */
    scale = normalize_bits_int32(temp);
    autocorr[0] = av_clipl_int32((int64_t)(temp << scale) +
                                 (1 << 15)) >> 16;

    /* Compute the remaining coefficients */
    if (!autocorr[0]) {
        memset(autocorr + 1, 0, LPC_ORDER * sizeof(int16_t));
    } else {
        for (i = 1; i <= LPC_ORDER; i++) {
           temp = dot_product(vector, vector + i, LPC_FRAME - i, 0);
           temp = MULL2((temp << scale), binomial_window[i - 1]);
           autocorr[i] = av_clipl_int32((int64_t)temp + (1 << 15)) >> 16;
        }
    }
}

/**
 * Use Levinson-Durbin recursion to compute LPC coefficients from
 * autocorrelation values.
 *
 * @param lpc      LPC coefficients vector
 * @param autocorr autocorrelation coefficients vector
 * @param error    prediction error
 */
static void levinson_durbin(int16_t *lpc, int16_t *autocorr, int16_t error)
{
    int16_t vector[LPC_ORDER];
    int16_t partial_corr;
    int i, j, temp;

    memset(lpc, 0, LPC_ORDER * sizeof(int16_t));

    for (i = 0; i < LPC_ORDER; i++) {
        /* Compute the partial correlation coefficient */
        temp = 0;
        for (j = 0; j < i; j++)
            temp -= lpc[j] * autocorr[i - j - 1];
        temp = ((autocorr[i] << 13) + temp) << 3;

        if (FFABS(temp) >= (error << 16))
            break;

        partial_corr = temp / (error << 1);

        lpc[i] = av_clipl_int32((int64_t)(partial_corr << 14) +
                                (1 << 15)) >> 16;

        /* Update the prediction error */
        temp  = MULL2(temp, partial_corr);
        error = av_clipl_int32((int64_t)(error << 16) - temp +
                                (1 << 15)) >> 16;

        memcpy(vector, lpc, i * sizeof(int16_t));
        for (j = 0; j < i; j++) {
            temp = partial_corr * vector[i - j - 1] << 1;
            lpc[j] = av_clipl_int32((int64_t)(lpc[j] << 16) - temp +
                                    (1 << 15)) >> 16;
        }
    }
}

/**
 * Calculate LPC coefficients for the current frame.
 *
 * @param buf       current frame
 * @param prev_data 2 trailing subframes of the previous frame
 * @param lpc       LPC coefficients vector
 */
static void comp_lpc_coeff(int16_t *buf, int16_t *lpc)
{
    int16_t autocorr[(LPC_ORDER + 1) * SUBFRAMES];
    int16_t *autocorr_ptr = autocorr;
    int16_t *lpc_ptr      = lpc;
    int i, j;

    for (i = 0, j = 0; j < SUBFRAMES; i += SUBFRAME_LEN, j++) {
        comp_autocorr(buf + i, autocorr_ptr);
        levinson_durbin(lpc_ptr, autocorr_ptr + 1, autocorr_ptr[0]);

        lpc_ptr += LPC_ORDER;
        autocorr_ptr += LPC_ORDER + 1;
    }
}

static void lpc2lsp(int16_t *lpc, int16_t *prev_lsp, int16_t *lsp)
{
    int f[LPC_ORDER + 2]; ///< coefficients of the sum and difference
                          ///< polynomials (F1, F2) ordered as
                          ///< f1[0], f2[0], ...., f1[5], f2[5]

    int max, shift, cur_val, prev_val, count, p;
    int i, j;
    int64_t temp;

    /* Initialize f1[0] and f2[0] to 1 in Q25 */
    for (i = 0; i < LPC_ORDER; i++)
        lsp[i] = (lpc[i] * bandwidth_expand[i] + (1 << 14)) >> 15;

    /* Apply bandwidth expansion on the LPC coefficients */
    f[0] = f[1] = 1 << 25;

    /* Compute the remaining coefficients */
    for (i = 0; i < LPC_ORDER / 2; i++) {
        /* f1 */
        f[2 * i + 2] = -f[2 * i] - ((lsp[i] + lsp[LPC_ORDER - 1 - i]) << 12);
        /* f2 */
        f[2 * i + 3] = f[2 * i + 1] - ((lsp[i] - lsp[LPC_ORDER - 1 - i]) << 12);
    }

    /* Divide f1[5] and f2[5] by 2 for use in polynomial evaluation */
    f[LPC_ORDER] >>= 1;
    f[LPC_ORDER + 1] >>= 1;

    /* Normalize and shorten */
    max = FFABS(f[0]);
    for (i = 1; i < LPC_ORDER + 2; i++)
        max = FFMAX(max, FFABS(f[i]));

    shift = normalize_bits_int32(max);

    for (i = 0; i < LPC_ORDER + 2; i++)
        f[i] = av_clipl_int32((int64_t)(f[i] << shift) + (1 << 15)) >> 16;

    /**
     * Evaluate F1 and F2 at uniform intervals of pi/256 along the
     * unit circle and check for zero crossings.
     */
    p    = 0;
    temp = 0;
    for (i = 0; i <= LPC_ORDER / 2; i++)
        temp += f[2 * i] * cos_tab[0];
    prev_val = av_clipl_int32(temp << 1);
    count    = 0;
    for ( i = 1; i < COS_TBL_SIZE / 2; i++) {
        /* Evaluate */
        temp = 0;
        for (j = 0; j <= LPC_ORDER / 2; j++)
            temp += f[LPC_ORDER - 2 * j + p] * cos_tab[i * j % COS_TBL_SIZE];
        cur_val = av_clipl_int32(temp << 1);

        /* Check for sign change, indicating a zero crossing */
        if ((cur_val ^ prev_val) < 0) {
            int abs_cur  = FFABS(cur_val);
            int abs_prev = FFABS(prev_val);
            int sum      = abs_cur + abs_prev;

            shift        = normalize_bits_int32(sum);
            sum          <<= shift;
            abs_prev     = abs_prev << shift >> 8;
            lsp[count++] = ((i - 1) << 7) + (abs_prev >> 1) / (sum >> 16);

            if (count == LPC_ORDER)
                break;

            /* Switch between sum and difference polynomials */
            p ^= 1;

            /* Evaluate */
            temp = 0;
            for (j = 0; j <= LPC_ORDER / 2; j++){
                temp += f[LPC_ORDER - 2 * j + p] *
                        cos_tab[i * j % COS_TBL_SIZE];
            }
            cur_val = av_clipl_int32(temp<<1);
        }
        prev_val = cur_val;
    }

    if (count != LPC_ORDER)
        memcpy(lsp, prev_lsp, LPC_ORDER * sizeof(int16_t));
}

/**
 * Quantize the current LSP subvector.
 *
 * @param num    band number
 * @param offset offset of the current subvector in an LPC_ORDER vector
 * @param size   size of the current subvector
 */
#define get_index(num, offset, size) \
{\
    int error, max = -1;\
    int16_t temp[4];\
    int i, j;\
    for (i = 0; i < LSP_CB_SIZE; i++) {\
        for (j = 0; j < size; j++){\
            temp[j] = (weight[j + (offset)] * lsp_band##num[i][j] +\
                      (1 << 14)) >> 15;\
        }\
        error =  dot_product(lsp + (offset), temp, size, 1) << 1;\
        error -= dot_product(lsp_band##num[i], temp, size, 1);\
        if (error > max) {\
            max = error;\
            lsp_index[num] = i;\
        }\
    }\
}

/**
 * Vector quantize the LSP frequencies.
 *
 * @param lsp      the current lsp vector
 * @param prev_lsp the previous lsp vector
 */
static void lsp_quantize(uint8_t *lsp_index, int16_t *lsp, int16_t *prev_lsp)
{
    int16_t weight[LPC_ORDER];
    int16_t min, max;
    int shift, i;

    /* Calculate the VQ weighting vector */
    weight[0] = (1 << 20) / (lsp[1] - lsp[0]);
    weight[LPC_ORDER - 1] = (1 << 20) /
                            (lsp[LPC_ORDER - 1] - lsp[LPC_ORDER - 2]);

    for (i = 1; i < LPC_ORDER - 1; i++) {
        min  = FFMIN(lsp[i] - lsp[i - 1], lsp[i + 1] - lsp[i]);
        if (min > 0x20)
            weight[i] = (1 << 20) / min;
        else
            weight[i] = INT16_MAX;
    }

    /* Normalize */
    max = 0;
    for (i = 0; i < LPC_ORDER; i++)
        max = FFMAX(weight[i], max);

    shift = normalize_bits_int16(max);
    for (i = 0; i < LPC_ORDER; i++) {
        weight[i] <<= shift;
    }

    /* Compute the VQ target vector */
    for (i = 0; i < LPC_ORDER; i++) {
        lsp[i] -= dc_lsp[i] +
                  (((prev_lsp[i] - dc_lsp[i]) * 12288 + (1 << 14)) >> 15);
    }

    get_index(0, 0, 3);
    get_index(1, 3, 3);
    get_index(2, 6, 4);
}

/**
 * Apply the formant perceptual weighting filter.
 *
 * @param flt_coef filter coefficients
 * @param unq_lpc  unquantized lpc vector
 */
static void perceptual_filter(G723_1_Context *p, int16_t *flt_coef,
                              int16_t *unq_lpc, int16_t *buf)
{
    int16_t vector[FRAME_LEN + LPC_ORDER];
    int i, j, k, l = 0;

    memcpy(buf, p->iir_mem, sizeof(int16_t) * LPC_ORDER);
    memcpy(vector, p->fir_mem, sizeof(int16_t) * LPC_ORDER);
    memcpy(vector + LPC_ORDER, buf + LPC_ORDER, sizeof(int16_t) * FRAME_LEN);

    for (i = LPC_ORDER, j = 0; j < SUBFRAMES; i += SUBFRAME_LEN, j++) {
        for (k = 0; k < LPC_ORDER; k++) {
            flt_coef[k + 2 * l] = (unq_lpc[k + l] * percept_flt_tbl[0][k] +
                                  (1 << 14)) >> 15;
            flt_coef[k + 2 * l + LPC_ORDER] = (unq_lpc[k + l] *
                                             percept_flt_tbl[1][k] +
                                             (1 << 14)) >> 15;
        }
        iir_filter(flt_coef + 2 * l, flt_coef + 2 * l + LPC_ORDER, vector + i,
                   buf + i, 0);
        l += LPC_ORDER;
    }
    memcpy(p->iir_mem, buf + FRAME_LEN, sizeof(int16_t) * LPC_ORDER);
    memcpy(p->fir_mem, vector + FRAME_LEN, sizeof(int16_t) * LPC_ORDER);
}

/**
 * Estimate the open loop pitch period.
 *
 * @param buf   perceptually weighted speech
 * @param start estimation is carried out from this position
 */
static int estimate_pitch(int16_t *buf, int start)
{
    int max_exp = 32;
    int max_ccr = 0x4000;
    int max_eng = 0x7fff;
    int index   = PITCH_MIN;
    int offset  = start - PITCH_MIN + 1;

    int ccr, eng, orig_eng, ccr_eng, exp;
    int diff, temp;

    int i;

    orig_eng = dot_product(buf + offset, buf + offset, HALF_FRAME_LEN, 0);

    for (i = PITCH_MIN; i <= PITCH_MAX - 3; i++) {
        offset--;

        /* Update energy and compute correlation */
        orig_eng += buf[offset] * buf[offset] -
                    buf[offset + HALF_FRAME_LEN] * buf[offset + HALF_FRAME_LEN];
        ccr      =  dot_product(buf + start, buf + offset, HALF_FRAME_LEN, 0);
        if (ccr <= 0)
            continue;

        /* Split into mantissa and exponent to maintain precision */
        exp  =   normalize_bits_int32(ccr);
        ccr  =   av_clipl_int32((int64_t)(ccr << exp) + (1 << 15)) >> 16;
        exp  <<= 1;
        ccr  *=  ccr;
        temp =   normalize_bits_int32(ccr);
        ccr  =   ccr << temp >> 16;
        exp  +=  temp;

        temp =   normalize_bits_int32(orig_eng);
        eng  =   av_clipl_int32((int64_t)(orig_eng << temp) + (1 << 15)) >> 16;
        exp  -=  temp;

        if (ccr >= eng) {
            exp--;
            ccr >>= 1;
        }
        if (exp > max_exp)
            continue;

        if (exp + 1 < max_exp)
            goto update;

        /* Equalize exponents before comparison */
        if (exp + 1 == max_exp)
            temp = max_ccr >> 1;
        else
            temp = max_ccr;
        ccr_eng = ccr * max_eng;
        diff    = ccr_eng - eng * temp;
        if (diff > 0 && (i - index < PITCH_MIN || diff > ccr_eng >> 2)) {
update:
            index   = i;
            max_exp = exp;
            max_ccr = ccr;
            max_eng = eng;
        }
    }
    return index;
}

/**
 * Compute harmonic noise filter parameters.
 *
 * @param buf       perceptually weighted speech
 * @param pitch_lag open loop pitch period
 * @param hf        harmonic filter parameters
 */
static void comp_harmonic_coeff(int16_t *buf, int16_t pitch_lag, HFParam *hf)
{
    int ccr, eng, max_ccr, max_eng;
    int exp, max, diff;
    int energy[15];
    int i, j;

    for (i = 0, j = pitch_lag - 3; j <= pitch_lag + 3; i++, j++) {
        /* Compute residual energy */
        energy[i << 1] = dot_product(buf - j, buf - j, SUBFRAME_LEN, 0);
        /* Compute correlation */
        energy[(i << 1) + 1] = dot_product(buf, buf - j, SUBFRAME_LEN, 0);
    }

    /* Compute target energy */
    energy[14] = dot_product(buf, buf, SUBFRAME_LEN, 0);

    /* Normalize */
    max = 0;
    for (i = 0; i < 15; i++)
        max = FFMAX(max, FFABS(energy[i]));

    exp = normalize_bits_int32(max);
    for (i = 0; i < 15; i++) {
        energy[i] = av_clipl_int32((int64_t)(energy[i] << exp) +
                                   (1 << 15)) >> 16;
    }

    hf->index = -1;
    hf->gain  =  0;
    max_ccr   =  1;
    max_eng   =  0x7fff;

    for (i = 0; i <= 6; i++) {
        eng = energy[i << 1];
        ccr = energy[(i << 1) + 1];

        if (ccr <= 0)
            continue;

        ccr  = (ccr * ccr + (1 << 14)) >> 15;
        diff = ccr * max_eng - eng * max_ccr;
        if (diff > 0) {
            max_ccr   = ccr;
            max_eng   = eng;
            hf->index = i;
        }
    }

    if (hf->index == -1) {
        hf->index = pitch_lag;
        return;
    }

    eng = energy[14] * max_eng;
    eng = (eng >> 2) + (eng >> 3);
    ccr = energy[(hf->index << 1) + 1] * energy[(hf->index << 1) + 1];
    if (eng < ccr) {
        eng = energy[(hf->index << 1) + 1];

        if (eng >= max_eng)
            hf->gain = 0x2800;
        else
            hf->gain = ((eng << 15) / max_eng * 0x2800 + (1 << 14)) >> 15;
    }
    hf->index += pitch_lag - 3;
}

/**
 * Apply the harmonic noise shaping filter.
 *
 * @param hf filter parameters
 */
static void harmonic_filter(HFParam *hf, int16_t *src, int16_t *dest)
{
    int i;

    for (i = 0; i < SUBFRAME_LEN; i++) {
        int64_t temp = hf->gain * src[i - hf->index] << 1;
        dest[i] = av_clipl_int32((src[i] << 16) - temp + (1 << 15)) >> 16;
    }
}

static void harmonic_noise_sub(HFParam *hf, int16_t *src, int16_t *dest)
{
    int i;
    for (i = 0; i < SUBFRAME_LEN; i++) {
        int64_t temp = hf->gain * src[i - hf->index] << 1;
        dest[i] = av_clipl_int32(((dest[i] - src[i]) << 16) + temp +
                                 (1 << 15)) >> 16;

    }
}

/**
 * Combined synthesis and formant perceptual weighting filer.
 *
 * @param qnt_lpc  quantized lpc coefficients
 * @param perf_lpc perceptual filter coefficients
 * @param perf_fir perceptual filter fir memory
 * @param perf_iir perceptual filter iir memory
 * @param scale    the filter output will be scaled by 2^scale
 */
static void synth_percept_filter(int16_t *qnt_lpc, int16_t *perf_lpc,
                                 int16_t *perf_fir, int16_t *perf_iir,
                                 int16_t *src, int16_t *dest, int scale)
{
    int i, j;
    int16_t buf_16[SUBFRAME_LEN + LPC_ORDER];
    int64_t buf[SUBFRAME_LEN];

    int16_t *bptr_16 = buf_16 + LPC_ORDER;

    memcpy(buf_16, perf_fir, sizeof(int16_t) * LPC_ORDER);
    memcpy(dest - LPC_ORDER, perf_iir, sizeof(int16_t) * LPC_ORDER);

    for (i = 0; i < SUBFRAME_LEN; i++) {
        int64_t temp = 0;
        for (j = 1; j <= LPC_ORDER; j++)
            temp -= qnt_lpc[j - 1] * bptr_16[i - j];

        buf[i]     = (src[i] << 15) + (temp << 3);
        bptr_16[i] = av_clipl_int32(buf[i] + (1 << 15)) >> 16;
    }

    for (i = 0; i < SUBFRAME_LEN; i++) {
        int64_t fir = 0, iir = 0;
        for (j = 1; j <= LPC_ORDER; j++) {
            fir -= perf_lpc[j - 1] * bptr_16[i - j];
            iir += perf_lpc[j + LPC_ORDER - 1] * dest[i - j];
        }
        dest[i] = av_clipl_int32(((buf[i] + (fir << 3)) << scale) + (iir << 3) +
                                 (1 << 15)) >> 16;
    }
    memcpy(perf_fir, buf_16 + SUBFRAME_LEN, sizeof(int16_t) * LPC_ORDER);
    memcpy(perf_iir, dest + SUBFRAME_LEN - LPC_ORDER,
           sizeof(int16_t) * LPC_ORDER);
}

/**
 * Compute the adaptive codebook contribution.
 *
 * @param buf   input signal
 * @param index the current subframe index
 */
static void acb_search(G723_1_Context *p, int16_t *residual,
                       int16_t *impulse_resp, int16_t *buf,
                       int index)
{

    int16_t flt_buf[PITCH_ORDER][SUBFRAME_LEN];

    const int16_t *cb_tbl = adaptive_cb_gain85;

    int ccr_buf[PITCH_ORDER * SUBFRAMES << 2];

    int pitch_lag = p->pitch_lag[index >> 1];
    int acb_lag   = 1;
    int acb_gain  = 0;
    int odd_frame = index & 1;
    int iter      = 3 + odd_frame;
    int count     = 0;
    int tbl_size  = 85;

    int i, j, k, l, max;
    int64_t temp;

    if (!odd_frame) {
        if (pitch_lag == PITCH_MIN)
            pitch_lag++;
        else
            pitch_lag = FFMIN(pitch_lag, PITCH_MAX - 5);
    }

    for (i = 0; i < iter; i++) {
        get_residual(residual, p->prev_excitation, pitch_lag + i - 1);

        for (j = 0; j < SUBFRAME_LEN; j++) {
            temp = 0;
            for (k = 0; k <= j; k++)
                temp += residual[PITCH_ORDER - 1 + k] * impulse_resp[j - k];
            flt_buf[PITCH_ORDER - 1][j] = av_clipl_int32((temp << 1) +
                                                         (1 << 15)) >> 16;
        }

        for (j = PITCH_ORDER - 2; j >= 0; j--) {
            flt_buf[j][0] = ((residual[j] << 13) + (1 << 14)) >> 15;
            for (k = 1; k < SUBFRAME_LEN; k++) {
                temp = (flt_buf[j + 1][k - 1] << 15) +
                       residual[j] * impulse_resp[k];
                flt_buf[j][k] = av_clipl_int32((temp << 1) + (1 << 15)) >> 16;
            }
        }

        /* Compute crosscorrelation with the signal */
        for (j = 0; j < PITCH_ORDER; j++) {
            temp = dot_product(buf, flt_buf[j], SUBFRAME_LEN, 0);
            ccr_buf[count++] = av_clipl_int32(temp << 1);
        }

        /* Compute energies */
        for (j = 0; j < PITCH_ORDER; j++) {
            ccr_buf[count++] = dot_product(flt_buf[j], flt_buf[j],
                                           SUBFRAME_LEN, 1);
        }

        for (j = 1; j < PITCH_ORDER; j++) {
            for (k = 0; k < j; k++) {
                temp = dot_product(flt_buf[j], flt_buf[k], SUBFRAME_LEN, 0);
                ccr_buf[count++] = av_clipl_int32(temp<<2);
            }
        }
    }

    /* Normalize and shorten */
    max = 0;
    for (i = 0; i < 20 * iter; i++)
        max = FFMAX(max, FFABS(ccr_buf[i]));

    temp = normalize_bits_int32(max);

    for (i = 0; i < 20 * iter; i++){
        ccr_buf[i] = av_clipl_int32((int64_t)(ccr_buf[i] << temp) +
                                    (1 << 15)) >> 16;
    }

    max = 0;
    for (i = 0; i < iter; i++) {
        /* Select quantization table */
        if (!odd_frame && pitch_lag + i - 1 >= SUBFRAME_LEN - 2 ||
            odd_frame && pitch_lag >= SUBFRAME_LEN - 2) {
            cb_tbl = adaptive_cb_gain170;
            tbl_size = 170;
        }

        for (j = 0, k = 0; j < tbl_size; j++, k += 20) {
            temp = 0;
            for (l = 0; l < 20; l++)
                temp += ccr_buf[20 * i + l] * cb_tbl[k + l];
            temp =  av_clipl_int32(temp);

            if (temp > max) {
                max      = temp;
                acb_gain = j;
                acb_lag  = i;
            }
        }
    }

    if (!odd_frame) {
        pitch_lag += acb_lag - 1;
        acb_lag   =  1;
    }

    p->pitch_lag[index >> 1]      = pitch_lag;
    p->subframe[index].ad_cb_lag  = acb_lag;
    p->subframe[index].ad_cb_gain = acb_gain;
}

/**
 * Subtract the adaptive codebook contribution from the input
 * to obtain the residual.
 *
 * @param buf target vector
 */
static void sub_acb_contrib(int16_t *residual, int16_t *impulse_resp,
                            int16_t *buf)
{
    int i, j;
    /* Subtract adaptive CB contribution to obtain the residual */
    for (i = 0; i < SUBFRAME_LEN; i++) {
        int64_t temp = buf[i] << 14;
        for (j = 0; j <= i; j++)
            temp -= residual[j] * impulse_resp[i - j];

        buf[i] = av_clipl_int32((temp << 2) + (1 << 15)) >> 16;
    }
}

/**
 * Quantize the residual signal using the fixed codebook (MP-MLQ).
 *
 * @param optim optimized fixed codebook parameters
 * @param buf   excitation vector
 */
static void get_fcb_param(FCBParam *optim, int16_t *impulse_resp,
                          int16_t *buf, int pulse_cnt, int pitch_lag)
{
    FCBParam param;
    int16_t impulse_r[SUBFRAME_LEN];
    int16_t temp_corr[SUBFRAME_LEN];
    int16_t impulse_corr[SUBFRAME_LEN];

    int ccr1[SUBFRAME_LEN];
    int ccr2[SUBFRAME_LEN];
    int amp, err, max, max_amp_index, min, scale, i, j, k, l;

    int64_t temp;

    /* Update impulse response */
    memcpy(impulse_r, impulse_resp, sizeof(int16_t) * SUBFRAME_LEN);
    param.dirac_train = 0;
    if (pitch_lag < SUBFRAME_LEN - 2) {
        param.dirac_train = 1;
        gen_dirac_train(impulse_r, pitch_lag);
    }

    for (i = 0; i < SUBFRAME_LEN; i++)
        temp_corr[i] = impulse_r[i] >> 1;

    /* Compute impulse response autocorrelation */
    temp = dot_product(temp_corr, temp_corr, SUBFRAME_LEN, 1);

    scale = normalize_bits_int32(temp);
    impulse_corr[0] = av_clipl_int32((temp << scale) + (1 << 15)) >> 16;

    for (i = 1; i < SUBFRAME_LEN; i++) {
        temp = dot_product(temp_corr + i, temp_corr, SUBFRAME_LEN - i, 1);
        impulse_corr[i] = av_clipl_int32((temp << scale) + (1 << 15)) >> 16;
    }

    /* Compute crosscorrelation of impulse response with residual signal */
    scale -= 4;
    for (i = 0; i < SUBFRAME_LEN; i++){
        temp = dot_product(buf + i, impulse_r, SUBFRAME_LEN - i, 1);
        if (scale < 0)
            ccr1[i] = temp >> -scale;
        else
            ccr1[i] = av_clipl_int32(temp << scale);
    }

    /* Search loop */
    for (i = 0; i < GRID_SIZE; i++) {
        /* Maximize the crosscorrelation */
        max = 0;
        for (j = i; j < SUBFRAME_LEN; j += GRID_SIZE) {
            temp = FFABS(ccr1[j]);
            if (temp >= max) {
                max = temp;
                param.pulse_pos[0] = j;
            }
        }

        /* Quantize the gain (max crosscorrelation/impulse_corr[0]) */
        amp = max;
        min = 1 << 30;
        max_amp_index = GAIN_LEVELS - 2;
        for (j = max_amp_index; j >= 2; j--) {
            temp = av_clipl_int32((int64_t)fixed_cb_gain[j] *
                                  impulse_corr[0] << 1);
            temp = FFABS(temp - amp);
            if (temp < min) {
                min = temp;
                max_amp_index = j;
            }
        }

        max_amp_index--;
        /* Select additional gain values */
        for (j = 1; j < 5; j++) {
            for (k = i; k < SUBFRAME_LEN; k += GRID_SIZE) {
                temp_corr[k] = 0;
                ccr2[k]      = ccr1[k];
            }
            param.amp_index = max_amp_index + j - 2;
            amp = fixed_cb_gain[param.amp_index];

            param.pulse_sign[0] = (ccr2[param.pulse_pos[0]] < 0) ? -amp : amp;
            temp_corr[param.pulse_pos[0]] = 1;

            for (k = 1; k < pulse_cnt; k++) {
                max = -1 << 30;
                for (l = i; l < SUBFRAME_LEN; l += GRID_SIZE) {
                    if (temp_corr[l])
                        continue;
                    temp = impulse_corr[FFABS(l - param.pulse_pos[k - 1])];
                    temp = av_clipl_int32((int64_t)temp *
                                          param.pulse_sign[k - 1] << 1);
                    ccr2[l] -= temp;
                    temp = FFABS(ccr2[l]);
                    if (temp > max) {
                        max = temp;
                        param.pulse_pos[k] = l;
                    }
                }

                param.pulse_sign[k] = (ccr2[param.pulse_pos[k]] < 0) ?
                                      -amp : amp;
                temp_corr[param.pulse_pos[k]] = 1;
            }

            /* Create the error vector */
            memset(temp_corr, 0, sizeof(int16_t) * SUBFRAME_LEN);

            for (k = 0; k < pulse_cnt; k++)
                temp_corr[param.pulse_pos[k]] = param.pulse_sign[k];

            for (k = SUBFRAME_LEN - 1; k >= 0; k--) {
                temp = 0;
                for (l = 0; l <= k; l++) {
                    int prod = av_clipl_int32((int64_t)temp_corr[l] *
                                              impulse_r[k - l] << 1);
                    temp     = av_clipl_int32(temp + prod);
                }
                temp_corr[k] = temp << 2 >> 16;
            }

            /* Compute square of error */
            err = 0;
            for (k = 0; k < SUBFRAME_LEN; k++) {
                int64_t prod;
                prod = av_clipl_int32((int64_t)buf[k] * temp_corr[k] << 1);
                err  = av_clipl_int32(err - prod);
                prod = av_clipl_int32((int64_t)temp_corr[k] * temp_corr[k]);
                err  = av_clipl_int32(err + prod);
            }

            /* Minimize */
            if (err < optim->min_err) {
                optim->min_err     = err;
                optim->grid_index  = i;
                optim->amp_index   = param.amp_index;
                optim->dirac_train = param.dirac_train;

                for (k = 0; k < pulse_cnt; k++) {
                    optim->pulse_sign[k] = param.pulse_sign[k];
                    optim->pulse_pos[k]  = param.pulse_pos[k];
                }
            }
        }
    }
}

/**
 * Encode the pulse position and gain of the current subframe.
 *
 * @param optim optimized fixed CB parameters
 * @param buf   excitation vector
 */
static void pack_fcb_param(G723_1_Subframe *subfrm, FCBParam *optim,
                           int16_t *buf, int pulse_cnt)
{
    int i, j;

    j = PULSE_MAX - pulse_cnt;

    subfrm->pulse_sign = 0;
    subfrm->pulse_pos  = 0;

    for (i = 0; i < SUBFRAME_LEN >> 1; i++) {
        int val = buf[optim->grid_index + (i << 1)];
        if (!val) {
            subfrm->pulse_pos += combinatorial_table[j][i];
        } else {
            subfrm->pulse_sign <<= 1;
            if (val < 0) subfrm->pulse_sign++;
            j++;

            if (j == PULSE_MAX) break;
        }
    }
    subfrm->amp_index   = optim->amp_index;
    subfrm->grid_index  = optim->grid_index;
    subfrm->dirac_train = optim->dirac_train;
}

/**
 * Compute the fixed codebook excitation.
 *
 * @param buf          target vector
 * @param impulse_resp impulse response of the combined filter
 */
static void fcb_search(G723_1_Context *p, int16_t *impulse_resp,
                       int16_t *buf, int index)
{
    FCBParam optim;
    int pulse_cnt = pulses[index];
    int i;

    optim.min_err = 1 << 30;
    get_fcb_param(&optim, impulse_resp, buf, pulse_cnt, SUBFRAME_LEN);

    if (p->pitch_lag[index >> 1] < SUBFRAME_LEN - 2) {
        get_fcb_param(&optim, impulse_resp, buf, pulse_cnt,
                      p->pitch_lag[index >> 1]);
    }

    /* Reconstruct the excitation */
    memset(buf, 0, sizeof(int16_t) * SUBFRAME_LEN);
    for (i = 0; i < pulse_cnt; i++)
        buf[optim.pulse_pos[i]] = optim.pulse_sign[i];

    pack_fcb_param(&p->subframe[index], &optim, buf, pulse_cnt);

    if (optim.dirac_train)
        gen_dirac_train(buf, p->pitch_lag[index >> 1]);
}

/**
 * Pack the frame parameters into output bitstream.
 *
 * @param frame output buffer
 * @param size  size of the buffer
 */
static int pack_bitstream(G723_1_Context *p, unsigned char *frame, int size)
{
    PutBitContext pb;
    int info_bits, i, temp;

    init_put_bits(&pb, frame, size);

    if (p->cur_rate == RATE_6300) {
        info_bits = 0;
        put_bits(&pb, 2, info_bits);
    }

    put_bits(&pb, 8, p->lsp_index[2]);
    put_bits(&pb, 8, p->lsp_index[1]);
    put_bits(&pb, 8, p->lsp_index[0]);

    put_bits(&pb, 7, p->pitch_lag[0] - PITCH_MIN);
    put_bits(&pb, 2, p->subframe[1].ad_cb_lag);
    put_bits(&pb, 7, p->pitch_lag[1] - PITCH_MIN);
    put_bits(&pb, 2, p->subframe[3].ad_cb_lag);

    /* Write 12 bit combined gain */
    for (i = 0; i < SUBFRAMES; i++) {
        temp = p->subframe[i].ad_cb_gain * GAIN_LEVELS +
               p->subframe[i].amp_index;
        if (p->cur_rate ==  RATE_6300)
            temp += p->subframe[i].dirac_train << 11;
        put_bits(&pb, 12, temp);
    }

    put_bits(&pb, 1, p->subframe[0].grid_index);
    put_bits(&pb, 1, p->subframe[1].grid_index);
    put_bits(&pb, 1, p->subframe[2].grid_index);
    put_bits(&pb, 1, p->subframe[3].grid_index);

    if (p->cur_rate == RATE_6300) {
        skip_put_bits(&pb, 1); /* reserved bit */

        /* Write 13 bit combined position index */
        temp = (p->subframe[0].pulse_pos >> 16) * 810 +
               (p->subframe[1].pulse_pos >> 14) *  90 +
               (p->subframe[2].pulse_pos >> 16) *   9 +
               (p->subframe[3].pulse_pos >> 14);
        put_bits(&pb, 13, temp);

        put_bits(&pb, 16, p->subframe[0].pulse_pos & 0xffff);
        put_bits(&pb, 14, p->subframe[1].pulse_pos & 0x3fff);
        put_bits(&pb, 16, p->subframe[2].pulse_pos & 0xffff);
        put_bits(&pb, 14, p->subframe[3].pulse_pos & 0x3fff);

        put_bits(&pb, 6, p->subframe[0].pulse_sign);
        put_bits(&pb, 5, p->subframe[1].pulse_sign);
        put_bits(&pb, 6, p->subframe[2].pulse_sign);
        put_bits(&pb, 5, p->subframe[3].pulse_sign);
    }

    flush_put_bits(&pb);
    return frame_size[info_bits];
}

static int g723_1_encode_frame(AVCodecContext *avctx, AVPacket *avpkt,
                            const AVFrame *frame, int *got_packet_ptr)
{
    G723_1_Context *p = avctx->priv_data;
    int16_t unq_lpc[LPC_ORDER * SUBFRAMES];
    int16_t qnt_lpc[LPC_ORDER * SUBFRAMES];
    int16_t cur_lsp[LPC_ORDER];
    int16_t weighted_lpc[LPC_ORDER * SUBFRAMES << 1];
    int16_t vector[FRAME_LEN + PITCH_MAX];
    int offset, ret;
    int16_t *in = (const int16_t *)frame->data[0];

    HFParam hf[4];
    int i, j;

    highpass_filter(in, &p->hpf_fir_mem, &p->hpf_iir_mem);

    memcpy(vector, p->prev_data, HALF_FRAME_LEN * sizeof(int16_t));
    memcpy(vector + HALF_FRAME_LEN, in, FRAME_LEN * sizeof(int16_t));

    comp_lpc_coeff(vector, unq_lpc);
    lpc2lsp(&unq_lpc[LPC_ORDER * 3], p->prev_lsp, cur_lsp);
    lsp_quantize(p->lsp_index, cur_lsp, p->prev_lsp);

    /* Update memory */
    memcpy(vector + LPC_ORDER, p->prev_data + SUBFRAME_LEN,
           sizeof(int16_t) * SUBFRAME_LEN);
    memcpy(vector + LPC_ORDER + SUBFRAME_LEN, in,
           sizeof(int16_t) * (HALF_FRAME_LEN + SUBFRAME_LEN));
    memcpy(p->prev_data, in + HALF_FRAME_LEN,
           sizeof(int16_t) * HALF_FRAME_LEN);
    memcpy(in, vector + LPC_ORDER, sizeof(int16_t) * FRAME_LEN);

    perceptual_filter(p, weighted_lpc, unq_lpc, vector);

    memcpy(in, vector + LPC_ORDER, sizeof(int16_t) * FRAME_LEN);
    memcpy(vector, p->prev_weight_sig, sizeof(int16_t) * PITCH_MAX);
    memcpy(vector + PITCH_MAX, in, sizeof(int16_t) * FRAME_LEN);

    scale_vector(vector, FRAME_LEN + PITCH_MAX);

    p->pitch_lag[0] = estimate_pitch(vector, PITCH_MAX);
    p->pitch_lag[1] = estimate_pitch(vector, PITCH_MAX + HALF_FRAME_LEN);

    for (i = PITCH_MAX, j = 0; j < SUBFRAMES; i += SUBFRAME_LEN, j++)
        comp_harmonic_coeff(vector + i, p->pitch_lag[j >> 1], hf + j);

    memcpy(vector, p->prev_weight_sig, sizeof(int16_t) * PITCH_MAX);
    memcpy(vector + PITCH_MAX, in, sizeof(int16_t) * FRAME_LEN);
    memcpy(p->prev_weight_sig, vector + FRAME_LEN, sizeof(int16_t) * PITCH_MAX);

    for (i = 0, j = 0; j < SUBFRAMES; i += SUBFRAME_LEN, j++)
        harmonic_filter(hf + j, vector + PITCH_MAX + i, in + i);

    inverse_quant(cur_lsp, p->prev_lsp, p->lsp_index, 0);
    lsp_interpolate(qnt_lpc, cur_lsp, p->prev_lsp);

    memcpy(p->prev_lsp, cur_lsp, sizeof(int16_t) * LPC_ORDER);

    offset = 0;
    for (i = 0; i < SUBFRAMES; i++) {
        int16_t impulse_resp[SUBFRAME_LEN];
        int16_t residual[SUBFRAME_LEN + PITCH_ORDER - 1];
        int16_t flt_in[SUBFRAME_LEN];
        int16_t zero[LPC_ORDER], fir[LPC_ORDER], iir[LPC_ORDER];

        /**
         * Compute the combined impulse response of the synthesis filter,
         * formant perceptual weighting filter and harmonic noise shaping filter
         */
        memset(zero, 0, sizeof(int16_t) * LPC_ORDER);
        memset(vector, 0, sizeof(int16_t) * PITCH_MAX);
        memset(flt_in, 0, sizeof(int16_t) * SUBFRAME_LEN);

        flt_in[0] = 1 << 13; /* Unit impulse */
        synth_percept_filter(qnt_lpc + offset, weighted_lpc + (offset << 1),
                             zero, zero, flt_in, vector + PITCH_MAX, 1);
        harmonic_filter(hf + i, vector + PITCH_MAX, impulse_resp);

         /* Compute the combined zero input response */
        flt_in[0] = 0;
        memcpy(fir, p->perf_fir_mem, sizeof(int16_t) * LPC_ORDER);
        memcpy(iir, p->perf_iir_mem, sizeof(int16_t) * LPC_ORDER);

        synth_percept_filter(qnt_lpc + offset, weighted_lpc + (offset << 1),
                             fir, iir, flt_in, vector + PITCH_MAX, 0);
        memcpy(vector, p->harmonic_mem, sizeof(int16_t) * PITCH_MAX);
        harmonic_noise_sub(hf + i, vector + PITCH_MAX, in);

        acb_search(p, residual, impulse_resp, in, i);
        gen_acb_excitation(residual, p->prev_excitation,p->pitch_lag[i >> 1],
                           p->subframe[i], p->cur_rate);
        sub_acb_contrib(residual, impulse_resp, in);

        fcb_search(p, impulse_resp, in, i);

        /* Reconstruct the excitation */
        gen_acb_excitation(impulse_resp, p->prev_excitation, p->pitch_lag[i >> 1],
                           p->subframe[i], RATE_6300);

        memmove(p->prev_excitation, p->prev_excitation + SUBFRAME_LEN,
               sizeof(int16_t) * (PITCH_MAX - SUBFRAME_LEN));
        for (j = 0; j < SUBFRAME_LEN; j++)
            in[j] = av_clip_int16((in[j] << 1) + impulse_resp[j]);
        memcpy(p->prev_excitation + PITCH_MAX - SUBFRAME_LEN, in,
               sizeof(int16_t) * SUBFRAME_LEN);

        /* Update filter memories */
        synth_percept_filter(qnt_lpc + offset, weighted_lpc + (offset << 1),
                             p->perf_fir_mem, p->perf_iir_mem,
                             in, vector + PITCH_MAX, 0);
        memmove(p->harmonic_mem, p->harmonic_mem + SUBFRAME_LEN,
                sizeof(int16_t) * (PITCH_MAX - SUBFRAME_LEN));
        memcpy(p->harmonic_mem + PITCH_MAX - SUBFRAME_LEN, vector + PITCH_MAX,
               sizeof(int16_t) * SUBFRAME_LEN);

        in += SUBFRAME_LEN;
        offset += LPC_ORDER;
    }

    if ((ret = ff_alloc_packet2(avctx, avpkt, 24)))
        return ret;

    *got_packet_ptr = 1;
    avpkt->size = pack_bitstream(p, avpkt->data, avpkt->size);
    return 0;
}

AVCodec ff_g723_1_encoder = {
    .name           = "g723_1",
    .type           = AVMEDIA_TYPE_AUDIO,
    .id             = CODEC_ID_G723_1,
    .priv_data_size = sizeof(G723_1_Context),
    .init           = g723_1_encode_init,
    .encode2        = g723_1_encode_frame,
    .long_name      = NULL_IF_CONFIG_SMALL("G.723.1"),
    .sample_fmts    = (const enum AVSampleFormat[]){AV_SAMPLE_FMT_S16,
                                                    AV_SAMPLE_FMT_NONE},
};
#endif<|MERGE_RESOLUTION|>--- conflicted
+++ resolved
@@ -231,7 +231,6 @@
  */
 static int normalize_bits(int num, int width)
 {
-<<<<<<< HEAD
     int i = 0;
 
     if (num) {
@@ -243,16 +242,6 @@
         i= FFMAX(i, 0);
     }
     return i;
-=======
-    if (!num)
-        return 0;
-    if (num == -1)
-        return width;
-    if (num < 0)
-        num = ~num;
-
-    return width - av_log2(num) - 1;
->>>>>>> 9cc74c9f
 }
 
 #define normalize_bits_int16(num) normalize_bits(num, 15)
@@ -264,8 +253,7 @@
  */
 static int scale_vector(int16_t *vector, int length)
 {
-    int bits, max = 0;
-    int64_t scale;
+    int bits, scale, max = 0;
     int i;
 
     const int16_t shift_table[16] = {
@@ -279,12 +267,10 @@
     bits  = normalize_bits(max, 15);
     scale = shift_table[bits];
 
-    for (i = 0; i < length; i++)
-<<<<<<< HEAD
+    for (i = 0; i < length; i++) {
+        av_assert2(av_clipl_int32(vector[i] * (int64_t)scale << 1) == vector[i] * (int64_t)scale << 1);
         vector[i] = (vector[i] * scale) >> 3;
-=======
-        vector[i] = av_clipl_int32(vector[i] * scale << 1) >> 4;
->>>>>>> 9cc74c9f
+    }
 
     return bits - 3;
 }
@@ -986,7 +972,6 @@
     G723_1_Context *p  = avctx->priv_data;
     const uint8_t *buf = avpkt->data;
     int buf_size       = avpkt->size;
-    int16_t *out;
     int dec_mode       = buf[0] & 3;
 
     PPFParam ppf[SUBFRAMES];
@@ -1015,8 +1000,6 @@
         av_log(avctx, AV_LOG_ERROR, "get_buffer() failed\n");
         return ret;
     }
-    out= (int16_t*)p->frame.data[0];
-
 
     out = (int16_t *)p->frame.data[0];
 
@@ -1058,11 +1041,7 @@
             vector_ptr = p->excitation + PITCH_MAX;
 
             /* Save the excitation */
-<<<<<<< HEAD
             memcpy(out, vector_ptr, FRAME_LEN * sizeof(int16_t));
-=======
-            memcpy(p->audio + LPC_ORDER, vector_ptr, FRAME_LEN * sizeof(*p->audio));
->>>>>>> 9cc74c9f
 
             p->interp_index = comp_interp_index(p, p->pitch_lag[1],
                                                 &p->sid_gain, &p->cur_gain);
@@ -1077,11 +1056,7 @@
             /* Restore the original excitation */
             memcpy(p->excitation, p->prev_excitation,
                    PITCH_MAX * sizeof(*p->excitation));
-<<<<<<< HEAD
             memcpy(vector_ptr, out, FRAME_LEN * sizeof(*vector_ptr));
-=======
-            memcpy(vector_ptr, p->audio + LPC_ORDER, FRAME_LEN * sizeof(*vector_ptr));
->>>>>>> 9cc74c9f
 
             /* Peform pitch postfiltering */
             if (p->postfilter)
@@ -1109,11 +1084,7 @@
         memcpy(p->prev_excitation, p->excitation + FRAME_LEN,
                PITCH_MAX * sizeof(*p->excitation));
     } else {
-<<<<<<< HEAD
-        memset(out, 0, sizeof(int16_t)*FRAME_LEN);
-=======
         memset(out, 0, FRAME_LEN * 2);
->>>>>>> 9cc74c9f
         av_log(avctx, AV_LOG_WARNING,
                "G.723.1: Comfort noise generation not supported yet\n");
         return frame_size[dec_mode];
@@ -1128,26 +1099,18 @@
                                     0, 1, 1 << 12);
     memcpy(p->synth_mem, out + FRAME_LEN, LPC_ORDER * sizeof(int16_t));
 
-<<<<<<< HEAD
-    if (p->postfilter)
+    if (p->postfilter) {
         formant_postfilter(p, lpc, out);
+    } else { // if output is not postfiltered it should be scaled by 2
+        for (i = 0; i < FRAME_LEN; i++)
+            out[LPC_ORDER + i] = av_clip_int16(out[LPC_ORDER + i] << 1);
+    }
 
     memmove(out, out + LPC_ORDER, sizeof(int16_t)*FRAME_LEN);
     p->frame.nb_samples = FRAME_LEN;
-    *(AVFrame*)data = p->frame;
-    *got_frame_ptr = 1;
-=======
-    if (p->postfilter) {
-        formant_postfilter(p, lpc, p->audio);
-        memcpy(p->frame.data[0], p->audio + LPC_ORDER, FRAME_LEN * 2);
-    } else { // if output is not postfiltered it should be scaled by 2
-        for (i = 0; i < FRAME_LEN; i++)
-            out[i] = av_clip_int16(p->audio[LPC_ORDER + i] << 1);
-    }
 
     *got_frame_ptr   = 1;
     *(AVFrame *)data = p->frame;
->>>>>>> 9cc74c9f
 
     return frame_size[dec_mode];
 }

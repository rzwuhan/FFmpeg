/*
 * log functions
 * Copyright (c) 2003 Michel Bardiaux
 *
 * This file is part of FFmpeg.
 *
 * FFmpeg is free software; you can redistribute it and/or
 * modify it under the terms of the GNU Lesser General Public
 * License as published by the Free Software Foundation; either
 * version 2.1 of the License, or (at your option) any later version.
 *
 * FFmpeg is distributed in the hope that it will be useful,
 * but WITHOUT ANY WARRANTY; without even the implied warranty of
 * MERCHANTABILITY or FITNESS FOR A PARTICULAR PURPOSE.  See the GNU
 * Lesser General Public License for more details.
 *
 * You should have received a copy of the GNU Lesser General Public
 * License along with FFmpeg; if not, write to the Free Software
 * Foundation, Inc., 51 Franklin Street, Fifth Floor, Boston, MA 02110-1301 USA
 */

/**
 * @file
 * logging functions
 */

#include "config.h"

#if HAVE_UNISTD_H
#include <unistd.h>
#endif
#if HAVE_IO_H
#include <io.h>
#endif
#include <stdarg.h>
#include <stdlib.h>
#include "avutil.h"
#include "bprint.h"
#include "common.h"
#include "internal.h"
#include "log.h"

#if HAVE_PTHREADS
#include <pthread.h>
static pthread_mutex_t mutex = PTHREAD_MUTEX_INITIALIZER;
#endif

#define LINE_SZ 1024

static int av_log_level = AV_LOG_INFO;
static int flags;

<<<<<<< HEAD
#if defined(_WIN32) && !defined(__MINGW32CE__) && HAVE_SETCONSOLETEXTATTRIBUTE
#include <windows.h>
static const uint8_t color[16 + AV_CLASS_CATEGORY_NB] = {
    [AV_LOG_PANIC  /8] = 12,
    [AV_LOG_FATAL  /8] = 12,
    [AV_LOG_ERROR  /8] = 12,
    [AV_LOG_WARNING/8] = 14,
    [AV_LOG_INFO   /8] =  7,
    [AV_LOG_VERBOSE/8] = 10,
    [AV_LOG_DEBUG  /8] = 10,
    [16+AV_CLASS_CATEGORY_NA              ] =  7,
    [16+AV_CLASS_CATEGORY_INPUT           ] = 13,
    [16+AV_CLASS_CATEGORY_OUTPUT          ] =  5,
    [16+AV_CLASS_CATEGORY_MUXER           ] = 13,
    [16+AV_CLASS_CATEGORY_DEMUXER         ] =  5,
    [16+AV_CLASS_CATEGORY_ENCODER         ] = 11,
    [16+AV_CLASS_CATEGORY_DECODER         ] =  3,
    [16+AV_CLASS_CATEGORY_FILTER          ] = 10,
    [16+AV_CLASS_CATEGORY_BITSTREAM_FILTER] =  9,
    [16+AV_CLASS_CATEGORY_SWSCALER        ] =  7,
    [16+AV_CLASS_CATEGORY_SWRESAMPLER     ] =  7,
    [16+AV_CLASS_CATEGORY_DEVICE_VIDEO_OUTPUT ] = 13,
    [16+AV_CLASS_CATEGORY_DEVICE_VIDEO_INPUT  ] = 5,
    [16+AV_CLASS_CATEGORY_DEVICE_AUDIO_OUTPUT ] = 13,
    [16+AV_CLASS_CATEGORY_DEVICE_AUDIO_INPUT  ] = 5,
    [16+AV_CLASS_CATEGORY_DEVICE_OUTPUT       ] = 13,
    [16+AV_CLASS_CATEGORY_DEVICE_INPUT        ] = 5,
};

=======
#define NB_LEVELS 8
#if HAVE_SETCONSOLETEXTATTRIBUTE
#include <windows.h>
static const uint8_t color[NB_LEVELS] = { 12, 12, 12, 14, 7, 10, 11, 8};
>>>>>>> c253340a
static int16_t background, attr_orig;
static HANDLE con;
#else
<<<<<<< HEAD

static const uint32_t color[16 + AV_CLASS_CATEGORY_NB] = {
    [AV_LOG_PANIC  /8] =  52 << 16 | 196 << 8 | 0x41,
    [AV_LOG_FATAL  /8] = 208 <<  8 | 0x41,
    [AV_LOG_ERROR  /8] = 196 <<  8 | 0x11,
    [AV_LOG_WARNING/8] = 226 <<  8 | 0x03,
    [AV_LOG_INFO   /8] = 253 <<  8 | 0x09,
    [AV_LOG_VERBOSE/8] =  40 <<  8 | 0x02,
    [AV_LOG_DEBUG  /8] =  34 <<  8 | 0x02,
    [16+AV_CLASS_CATEGORY_NA              ] = 250 << 8 | 0x09,
    [16+AV_CLASS_CATEGORY_INPUT           ] = 219 << 8 | 0x15,
    [16+AV_CLASS_CATEGORY_OUTPUT          ] = 201 << 8 | 0x05,
    [16+AV_CLASS_CATEGORY_MUXER           ] = 213 << 8 | 0x15,
    [16+AV_CLASS_CATEGORY_DEMUXER         ] = 207 << 8 | 0x05,
    [16+AV_CLASS_CATEGORY_ENCODER         ] =  51 << 8 | 0x16,
    [16+AV_CLASS_CATEGORY_DECODER         ] =  39 << 8 | 0x06,
    [16+AV_CLASS_CATEGORY_FILTER          ] = 155 << 8 | 0x12,
    [16+AV_CLASS_CATEGORY_BITSTREAM_FILTER] = 192 << 8 | 0x14,
    [16+AV_CLASS_CATEGORY_SWSCALER        ] = 153 << 8 | 0x14,
    [16+AV_CLASS_CATEGORY_SWRESAMPLER     ] = 147 << 8 | 0x14,
    [16+AV_CLASS_CATEGORY_DEVICE_VIDEO_OUTPUT ] = 213 << 8 | 0x15,
    [16+AV_CLASS_CATEGORY_DEVICE_VIDEO_INPUT  ] = 207 << 8 | 0x05,
    [16+AV_CLASS_CATEGORY_DEVICE_AUDIO_OUTPUT ] = 213 << 8 | 0x15,
    [16+AV_CLASS_CATEGORY_DEVICE_AUDIO_INPUT  ] = 207 << 8 | 0x05,
    [16+AV_CLASS_CATEGORY_DEVICE_OUTPUT       ] = 213 << 8 | 0x15,
    [16+AV_CLASS_CATEGORY_DEVICE_INPUT        ] = 207 << 8 | 0x05,
};

=======
static const uint8_t color[NB_LEVELS] = {
    0x41, 0x41, 0x11, 0x03, 9, 0x02, 0x06, 0x07
};
#define set_color(x)  fprintf(stderr, "\033[%d;3%dm", color[x] >> 4, color[x]&15)
#define print_256color(x) fprintf(stderr, "\033[38;5;%dm", x)
#define reset_color() fprintf(stderr, "\033[0m")
>>>>>>> c253340a
#endif
static int use_color = -1;

static void check_color_terminal(void)
{
#if defined(_WIN32) && !defined(__MINGW32CE__) && HAVE_SETCONSOLETEXTATTRIBUTE
    CONSOLE_SCREEN_BUFFER_INFO con_info;
    con = GetStdHandle(STD_ERROR_HANDLE);
    use_color = (con != INVALID_HANDLE_VALUE) && !getenv("NO_COLOR") &&
                !getenv("AV_LOG_FORCE_NOCOLOR");
    if (use_color) {
        GetConsoleScreenBufferInfo(con, &con_info);
        attr_orig  = con_info.wAttributes;
        background = attr_orig & 0xF0;
    }
#elif HAVE_ISATTY
    char *term = getenv("TERM");
    use_color = !getenv("NO_COLOR") && !getenv("AV_LOG_FORCE_NOCOLOR") &&
                (getenv("TERM") && isatty(2) || getenv("AV_LOG_FORCE_COLOR"));
    if (   getenv("AV_LOG_FORCE_256COLOR")
        || (term && strstr(term, "256color")))
        use_color *= 256;
#else
    use_color = getenv("AV_LOG_FORCE_COLOR") && !getenv("NO_COLOR") &&
               !getenv("AV_LOG_FORCE_NOCOLOR");
#endif
}

static void colored_fputs(int level, int tint, const char *str)
{
    int local_use_color;
    if (!*str)
        return;

    if (use_color < 0)
        check_color_terminal();

    if (level == AV_LOG_INFO/8) local_use_color = 0;
    else                        local_use_color = use_color;

#if defined(_WIN32) && !defined(__MINGW32CE__) && HAVE_SETCONSOLETEXTATTRIBUTE
    if (local_use_color)
        SetConsoleTextAttribute(con, background | color[level]);
    fputs(str, stderr);
    if (local_use_color)
        SetConsoleTextAttribute(con, attr_orig);
#else
    if (local_use_color == 1) {
        fprintf(stderr,
                "\033[%d;3%dm%s\033[0m",
                (color[level] >> 4) & 15,
                color[level] & 15,
                str);
    } else if (tint && use_color == 256) {
        fprintf(stderr,
                "\033[48;5;%dm\033[38;5;%dm%s\033[0m",
                (color[level] >> 16) & 0xff,
                tint,
                str);
    } else if (local_use_color == 256) {
        fprintf(stderr,
                "\033[48;5;%dm\033[38;5;%dm%s\033[0m",
                (color[level] >> 16) & 0xff,
                (color[level] >> 8) & 0xff,
                str);
    } else
        fputs(str, stderr);
#endif

}

const char *av_default_item_name(void *ptr)
{
    return (*(AVClass **) ptr)->class_name;
}

AVClassCategory av_default_get_category(void *ptr)
{
    return (*(AVClass **) ptr)->category;
}

static void sanitize(uint8_t *line){
    while(*line){
        if(*line < 0x08 || (*line > 0x0D && *line < 0x20))
            *line='?';
        line++;
    }
}

static int get_category(void *ptr){
    AVClass *avc = *(AVClass **) ptr;
    if(    !avc
        || (avc->version&0xFF)<100
        ||  avc->version < (51 << 16 | 59 << 8)
        ||  avc->category >= AV_CLASS_CATEGORY_NB) return AV_CLASS_CATEGORY_NA + 16;

    if(avc->get_category)
        return avc->get_category(ptr) + 16;

    return avc->category + 16;
}

static const char *get_level_str(int level)
{
    switch (level) {
    case AV_LOG_QUIET:
        return "quiet";
    case AV_LOG_DEBUG:
        return "debug";
    case AV_LOG_VERBOSE:
        return "verbose";
    case AV_LOG_INFO:
        return "info";
    case AV_LOG_WARNING:
        return "warning";
    case AV_LOG_ERROR:
        return "error";
    case AV_LOG_FATAL:
        return "fatal";
    case AV_LOG_PANIC:
        return "panic";
    default:
        return "";
    }
}

static void format_line(void *avcl, int level, const char *fmt, va_list vl,
                        AVBPrint part[4], int *print_prefix, int type[2])
{
    AVClass* avc = avcl ? *(AVClass **) avcl : NULL;
    av_bprint_init(part+0, 0, 1);
    av_bprint_init(part+1, 0, 1);
    av_bprint_init(part+2, 0, 1);
    av_bprint_init(part+3, 0, 65536);

    if(type) type[0] = type[1] = AV_CLASS_CATEGORY_NA + 16;
    if (*print_prefix && avc) {
        if (avc->parent_log_context_offset) {
            AVClass** parent = *(AVClass ***) (((uint8_t *) avcl) +
                                   avc->parent_log_context_offset);
            if (parent && *parent) {
                av_bprintf(part+0, "[%s @ %p] ",
                         (*parent)->item_name(parent), parent);
                if(type) type[0] = get_category(parent);
            }
        }
        av_bprintf(part+1, "[%s @ %p] ",
                 avc->item_name(avcl), avcl);
        if(type) type[1] = get_category(avcl);

        if (flags & AV_LOG_PRINT_LEVEL)
            av_bprintf(part+2, "[%s] ", get_level_str(level));
    }

    av_vbprintf(part+3, fmt, vl);

    if(*part[0].str || *part[1].str || *part[2].str || *part[3].str) {
        char lastc = part[3].len && part[3].len <= part[3].size ? part[3].str[part[3].len - 1] : 0;
        *print_prefix = lastc == '\n' || lastc == '\r';
    }
}

void av_log_format_line(void *ptr, int level, const char *fmt, va_list vl,
                        char *line, int line_size, int *print_prefix)
{
    AVBPrint part[4];
    format_line(ptr, level, fmt, vl, part, print_prefix, NULL);
    snprintf(line, line_size, "%s%s%s%s", part[0].str, part[1].str, part[2].str, part[3].str);
    av_bprint_finalize(part+3, NULL);
}

void av_log_default_callback(void* ptr, int level, const char* fmt, va_list vl)
{
    static int print_prefix = 1;
    static int count;
    static char prev[LINE_SZ];
    AVBPrint part[4];
    char line[LINE_SZ];
    static int is_atty;
    int type[2];
    unsigned tint = 0;

    if (level >= 0) {
        tint = level & 0xff00;
        level &= 0xff;
    }

    if (level > av_log_level)
        return;
#if HAVE_PTHREADS
    pthread_mutex_lock(&mutex);
#endif

    format_line(ptr, level, fmt, vl, part, &print_prefix, type);
    snprintf(line, sizeof(line), "%s%s%s%s", part[0].str, part[1].str, part[2].str, part[3].str);

#if HAVE_ISATTY
    if (!is_atty)
        is_atty = isatty(2) ? 1 : -1;
#endif

    if (print_prefix && (flags & AV_LOG_SKIP_REPEATED) && !strcmp(line, prev) &&
        *line && line[strlen(line) - 1] != '\r'){
        count++;
        if (is_atty == 1)
            fprintf(stderr, "    Last message repeated %d times\r", count);
        goto end;
    }
    if (count > 0) {
        fprintf(stderr, "    Last message repeated %d times\n", count);
        count = 0;
    }
<<<<<<< HEAD
    strcpy(prev, line);
    sanitize(part[0].str);
    colored_fputs(type[0], 0, part[0].str);
    sanitize(part[1].str);
    colored_fputs(type[1], 0, part[1].str);
    sanitize(part[2].str);
    colored_fputs(av_clip(level >> 3, 0, 6), tint >> 8, part[2].str);
    sanitize(part[3].str);
    colored_fputs(av_clip(level >> 3, 0, 6), tint >> 8, part[3].str);
end:
    av_bprint_finalize(part+3, NULL);
#if HAVE_PTHREADS
    pthread_mutex_unlock(&mutex);
#endif
=======
    colored_fputs(av_clip(level >> 3, 0, NB_LEVELS - 1), tint >> 8, line);
    av_strlcpy(prev, line, sizeof line);
>>>>>>> c253340a
}

static void (*av_log_callback)(void*, int, const char*, va_list) =
    av_log_default_callback;

void av_log(void* avcl, int level, const char *fmt, ...)
{
    AVClass* avc = avcl ? *(AVClass **) avcl : NULL;
    va_list vl;
    va_start(vl, fmt);
    if (avc && avc->version >= (50 << 16 | 15 << 8 | 2) &&
        avc->log_level_offset_offset && level >= AV_LOG_FATAL)
        level += *(int *) (((uint8_t *) avcl) + avc->log_level_offset_offset);
    av_vlog(avcl, level, fmt, vl);
    va_end(vl);
}

void av_vlog(void* avcl, int level, const char *fmt, va_list vl)
{
    void (*log_callback)(void*, int, const char*, va_list) = av_log_callback;
    if (log_callback)
        log_callback(avcl, level, fmt, vl);
}

int av_log_get_level(void)
{
    return av_log_level;
}

void av_log_set_level(int level)
{
    av_log_level = level;
}

void av_log_set_flags(int arg)
{
    flags = arg;
}

int av_log_get_flags(void)
{
    return flags;
}

void av_log_set_callback(void (*callback)(void*, int, const char*, va_list))
{
    av_log_callback = callback;
}

static void missing_feature_sample(int sample, void *avc, const char *msg,
                                   va_list argument_list)
{
    av_vlog(avc, AV_LOG_WARNING, msg, argument_list);
    av_log(avc, AV_LOG_WARNING, " is not implemented. Update your FFmpeg "
           "version to the newest one from Git. If the problem still "
           "occurs, it means that your file has a feature which has not "
           "been implemented.\n");
    if (sample)
        av_log(avc, AV_LOG_WARNING, "If you want to help, upload a sample "
               "of this file to ftp://upload.ffmpeg.org/incoming/ "
               "and contact the ffmpeg-devel mailing list. (ffmpeg-devel@ffmpeg.org)\n");
}

void avpriv_request_sample(void *avc, const char *msg, ...)
{
    va_list argument_list;

    va_start(argument_list, msg);
    missing_feature_sample(1, avc, msg, argument_list);
    va_end(argument_list);
}

void avpriv_report_missing_feature(void *avc, const char *msg, ...)
{
    va_list argument_list;

    va_start(argument_list, msg);
    missing_feature_sample(0, avc, msg, argument_list);
    va_end(argument_list);
}

#ifdef TEST
// LCOV_EXCL_START
#include <string.h>

int main(int argc, char **argv)
{
    int i;
    av_log_set_level(AV_LOG_DEBUG);
    for (use_color=0; use_color<=256; use_color = 255*use_color+1) {
        av_log(NULL, AV_LOG_FATAL, "use_color: %d\n", use_color);
        for (i = AV_LOG_DEBUG; i>=AV_LOG_QUIET; i-=8) {
            av_log(NULL, i, " %d", i);
            av_log(NULL, AV_LOG_INFO, "e ");
            av_log(NULL, i + 256*123, "C%d", i);
            av_log(NULL, AV_LOG_INFO, "e");
        }
        av_log(NULL, AV_LOG_PANIC, "\n");
    }
    return 0;
}
// LCOV_EXCL_STOP
#endif<|MERGE_RESOLUTION|>--- conflicted
+++ resolved
@@ -50,7 +50,7 @@
 static int av_log_level = AV_LOG_INFO;
 static int flags;
 
-<<<<<<< HEAD
+#define NB_LEVELS 8
 #if defined(_WIN32) && !defined(__MINGW32CE__) && HAVE_SETCONSOLETEXTATTRIBUTE
 #include <windows.h>
 static const uint8_t color[16 + AV_CLASS_CATEGORY_NB] = {
@@ -61,6 +61,7 @@
     [AV_LOG_INFO   /8] =  7,
     [AV_LOG_VERBOSE/8] = 10,
     [AV_LOG_DEBUG  /8] = 10,
+    [AV_LOG_TRACE  /8] = 8,
     [16+AV_CLASS_CATEGORY_NA              ] =  7,
     [16+AV_CLASS_CATEGORY_INPUT           ] = 13,
     [16+AV_CLASS_CATEGORY_OUTPUT          ] =  5,
@@ -80,16 +81,9 @@
     [16+AV_CLASS_CATEGORY_DEVICE_INPUT        ] = 5,
 };
 
-=======
-#define NB_LEVELS 8
-#if HAVE_SETCONSOLETEXTATTRIBUTE
-#include <windows.h>
-static const uint8_t color[NB_LEVELS] = { 12, 12, 12, 14, 7, 10, 11, 8};
->>>>>>> c253340a
 static int16_t background, attr_orig;
 static HANDLE con;
 #else
-<<<<<<< HEAD
 
 static const uint32_t color[16 + AV_CLASS_CATEGORY_NB] = {
     [AV_LOG_PANIC  /8] =  52 << 16 | 196 << 8 | 0x41,
@@ -99,6 +93,7 @@
     [AV_LOG_INFO   /8] = 253 <<  8 | 0x09,
     [AV_LOG_VERBOSE/8] =  40 <<  8 | 0x02,
     [AV_LOG_DEBUG  /8] =  34 <<  8 | 0x02,
+    [AV_LOG_TRACE  /8] =  34 <<  8 | 0x07,
     [16+AV_CLASS_CATEGORY_NA              ] = 250 << 8 | 0x09,
     [16+AV_CLASS_CATEGORY_INPUT           ] = 219 << 8 | 0x15,
     [16+AV_CLASS_CATEGORY_OUTPUT          ] = 201 << 8 | 0x05,
@@ -118,14 +113,6 @@
     [16+AV_CLASS_CATEGORY_DEVICE_INPUT        ] = 207 << 8 | 0x05,
 };
 
-=======
-static const uint8_t color[NB_LEVELS] = {
-    0x41, 0x41, 0x11, 0x03, 9, 0x02, 0x06, 0x07
-};
-#define set_color(x)  fprintf(stderr, "\033[%d;3%dm", color[x] >> 4, color[x]&15)
-#define print_256color(x) fprintf(stderr, "\033[38;5;%dm", x)
-#define reset_color() fprintf(stderr, "\033[0m")
->>>>>>> c253340a
 #endif
 static int use_color = -1;
 
@@ -338,25 +325,20 @@
         fprintf(stderr, "    Last message repeated %d times\n", count);
         count = 0;
     }
-<<<<<<< HEAD
     strcpy(prev, line);
     sanitize(part[0].str);
     colored_fputs(type[0], 0, part[0].str);
     sanitize(part[1].str);
     colored_fputs(type[1], 0, part[1].str);
     sanitize(part[2].str);
-    colored_fputs(av_clip(level >> 3, 0, 6), tint >> 8, part[2].str);
+    colored_fputs(av_clip(level >> 3, 0, NB_LEVELS - 1), tint >> 8, part[2].str);
     sanitize(part[3].str);
-    colored_fputs(av_clip(level >> 3, 0, 6), tint >> 8, part[3].str);
+    colored_fputs(av_clip(level >> 3, 0, NB_LEVELS - 1), tint >> 8, part[3].str);
 end:
     av_bprint_finalize(part+3, NULL);
 #if HAVE_PTHREADS
     pthread_mutex_unlock(&mutex);
 #endif
-=======
-    colored_fputs(av_clip(level >> 3, 0, NB_LEVELS - 1), tint >> 8, line);
-    av_strlcpy(prev, line, sizeof line);
->>>>>>> c253340a
 }
 
 static void (*av_log_callback)(void*, int, const char*, va_list) =

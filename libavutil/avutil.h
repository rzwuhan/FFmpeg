--- conflicted
+++ resolved
@@ -40,11 +40,7 @@
 #define AV_VERSION(a, b, c) AV_VERSION_DOT(a, b, c)
 
 #define LIBAVUTIL_VERSION_MAJOR 51
-<<<<<<< HEAD
-#define LIBAVUTIL_VERSION_MINOR 13
-=======
-#define LIBAVUTIL_VERSION_MINOR  9
->>>>>>> 1717ba0c
+#define LIBAVUTIL_VERSION_MINOR 14
 #define LIBAVUTIL_VERSION_MICRO  0
 
 #define LIBAVUTIL_VERSION_INT   AV_VERSION_INT(LIBAVUTIL_VERSION_MAJOR, \

--- conflicted
+++ resolved
@@ -15,7 +15,6 @@
 
 API changes, most recent first:
 
-<<<<<<< HEAD
 2012-04-20 - xxxxxxx - lavfi 2.70.100
   Add avfilter_unref_bufferp() to avfilter.h.
 
@@ -24,16 +23,12 @@
 
 2012-03-26 - a67d9cf - lavfi 2.66.100
   Add avfilter_fill_frame_from_{audio_,}buffer_ref() functions.
-=======
+
 2012-xx-xx - xxxxxxx - lavc 54.13.1
   For audio formats with fixed frame size, the last frame
   no longer needs to be padded with silence, libavcodec
   will handle this internally (effectively all encoders
   behave as if they had CODEC_CAP_SMALL_LAST_FRAME set).
-
-2012-xx-xx - xxxxxxx - lavc 54.13.0 - avcodec.h
-  Add sample_rate and channel_layout fields to AVFrame.
->>>>>>> c8b4a399
 
 2012-xx-xx - xxxxxxx - lavr 0.0.1
   Change AV_MIX_COEFF_TYPE_Q6 to AV_MIX_COEFF_TYPE_Q8.

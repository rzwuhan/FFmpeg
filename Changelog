--- conflicted
+++ resolved
@@ -20,12 +20,8 @@
 - Direct Stream Digital (DSD) decoder
 - Magic Lantern Video (MLV) demuxer
 - On2 AVC (Audio for Video) decoder
-<<<<<<< HEAD
 - support for decoding through DXVA2 in ffmpeg
-=======
-- support for decoding through DXVA2 in avconv
 - libbs2b-based stereo-to-binaural audio filter
->>>>>>> 1c0210c7
 
 
 version 2.2:

--- conflicted
+++ resolved
@@ -1,9 +1,7 @@
 Entries are sorted chronologically from oldest to youngest within each release,
 releases are sorted from youngest to oldest.
 
-<<<<<<< HEAD
 version 2.2:
-
 - HNM version 4 demuxer and video decoder
 - Live HDS muxer
 - setsar/setdar filters now support variables in ratio expressions
@@ -82,54 +80,6 @@
 version 2.0:
 
 - curves filter
-=======
-version 10.2:
-- adpcm: Write the proper predictor in trellis mode in IMA QT
-- adpcm: Avoid reading out of bounds in the IMA QT trellis encoder
-- oggenc: Set the right AVOption size for the pref_duration option
-- avpacket: fix copying side data in av_packet_copy_props()
-- jpeg2000: fix dereferencing invalid pointers during cleanup
-- Check mp3 header before calling avpriv_mpegaudio_decode_header() (bug/705)
-- Check if an mp3 header is using a reserved sample rate
-- lzo: Handle integer overflow (bug/704)
-- avconv: make -shortest work with streamcopy
-- ppc: Fix compilation for ppc64le (ELFv2) (ubuntu/1263802)
-- aarch64: Use the correct syntax for relocations (debian/751856, ubuntu/1323144)
-
-version 10.1:
-- pcm-dvd: Fix 20bit decoding (bug/592)
-- avi: Improve non-interleaved detection (bug/666)
-- arm: hpeldsp: fix put_pixels8_y2_{,no_rnd_}armv6
-- arm: hpeldsp: prevent overreads in armv6 asm (bug/646)
-- avfilter: Add missing emms_c when needed
-- rtmpproto: Check the buffer sizes when copying app/playpath strings
-- swscale: Fix an undefined behaviour
-- vp9: Read the frame size as unsigned
-- dcadec: Use correct channel count in stereo downmix check
-- dcadec: Do not decode the XCh extension when downmixing to stereo
-- matroska: add the Opus mapping
-- matroskadec: read the CodecDelay element
-- rtmpproto: Make sure to pass on the error code if read_connect failed
-- lavr: allocate the resampling buffer with a positive size
-- mp3enc: Properly write bitrate value in XING header (debian/736088)
-- golomb: Fix the implementation of get_se_golomb_long
-
-version 10:
-- af_channelmap: fix ONE_STR mapping mode
-- matroskaenc: HEVC fixeswrite private data in hvcC format for HEVC.
-- doc: Point to the correct, actually maintained gas-preprocessor repo
-- http: Add support reading ICY metadata
-- configure: Support older version of openjpeg1
-
-version 10~beta2:
-- compand audio filter
-- and many various smaller fixes, for a full changelog, please refer to:
-  cf. https://git.libav.org/?p=libav.git;a=shortlog;h=refs/tags/v10_beta2
-
-version 10~beta1:
-- av_strnstr
-- support ID3v2 tags in ASF files
->>>>>>> 40dd2965
 - reference-counting for AVFrame and AVPacket data
 - ffmpeg now fails when input options are used for output file
   or vice versa

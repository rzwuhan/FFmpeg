--- conflicted
+++ resolved
@@ -1,5 +1 @@
-<<<<<<< HEAD
-vflip               d5b8595bc10291e6230185904d77ebf9
-=======
-vflip               8f5a94b3d651f24a628ff4465cfea131
->>>>>>> 2fb02ecf
+vflip               0de640dff4447bd1b33d23f2b8ad9d4a
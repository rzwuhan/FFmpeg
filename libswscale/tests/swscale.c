--- conflicted
+++ resolved
@@ -318,11 +318,7 @@
 
         ret = sscanf(buf,
                      " %12s %dx%d -> %12s %dx%d flags=%d CRC=%x"
-<<<<<<< HEAD
-                     " SSD=%"SCNd64 ", %"SCNd64 ", %"SCNd64 ", %"SCNd64 "\n",
-=======
-                     " SSD=%"PRIu64 ", %"PRIu64 ", %"PRIu64 ", %"PRIu64 "\n",
->>>>>>> 1263b203
+                     " SSD=%"SCNu64 ", %"SCNu64 ", %"SCNu64 ", %"SCNu64 "\n",
                      srcStr, &srcW, &srcH, dstStr, &dstW, &dstH,
                      &flags, &r.crc, &r.ssdY, &r.ssdU, &r.ssdV, &r.ssdA);
         if (ret != 12) {

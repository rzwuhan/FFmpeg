/*
 * software YUV to RGB converter
 *
 * Copyright (C) 2009 Konstantin Shishkov
 *
 * MMX/MMX2 template stuff (needed for fast movntq support),
 * 1,4,8bpp support and context / deglobalize stuff
 * by Michael Niedermayer (michaelni@gmx.at)
 *
 * This file is part of FFmpeg.
 *
 * FFmpeg is free software; you can redistribute it and/or
 * modify it under the terms of the GNU Lesser General Public
 * License as published by the Free Software Foundation; either
 * version 2.1 of the License, or (at your option) any later version.
 *
 * FFmpeg is distributed in the hope that it will be useful,
 * but WITHOUT ANY WARRANTY; without even the implied warranty of
 * MERCHANTABILITY or FITNESS FOR A PARTICULAR PURPOSE.  See the GNU
 * Lesser General Public License for more details.
 *
 * You should have received a copy of the GNU Lesser General Public
 * License along with FFmpeg; if not, write to the Free Software
 * Foundation, Inc., 51 Franklin Street, Fifth Floor, Boston, MA 02110-1301 USA
 */

#include <stdio.h>
#include <stdlib.h>
#include <inttypes.h>
#include <assert.h>

#include "config.h"
#include "libswscale/rgb2rgb.h"
#include "libswscale/swscale.h"
#include "libswscale/swscale_internal.h"
#include "libavutil/attributes.h"
#include "libavutil/x86_cpu.h"
#include "libavutil/cpu.h"

#if HAVE_INLINE_ASM

#define DITHER1XBPP // only for MMX

/* hope these constant values are cache line aligned */
DECLARE_ASM_CONST(8, uint64_t, mmx_00ffw)   = 0x00ff00ff00ff00ffULL;
DECLARE_ASM_CONST(8, uint64_t, mmx_redmask) = 0xf8f8f8f8f8f8f8f8ULL;
DECLARE_ASM_CONST(8, uint64_t, mmx_grnmask) = 0xfcfcfcfcfcfcfcfcULL;
DECLARE_ASM_CONST(8, uint64_t, pb_e0) = 0xe0e0e0e0e0e0e0e0ULL;
DECLARE_ASM_CONST(8, uint64_t, pb_03) = 0x0303030303030303ULL;
DECLARE_ASM_CONST(8, uint64_t, pb_07) = 0x0707070707070707ULL;

//MMX versions
#if HAVE_MMX
#undef RENAME
#undef COMPILE_TEMPLATE_MMXEXT
#define COMPILE_TEMPLATE_MMXEXT 0
#define RENAME(a) a ## _MMX
#include "yuv2rgb_template.c"
#endif /* HAVE_MMX */

//MMX2 versions
#if HAVE_MMXEXT
#undef RENAME
#undef COMPILE_TEMPLATE_MMXEXT
#define COMPILE_TEMPLATE_MMXEXT 1
#define RENAME(a) a ## _MMX2
#include "yuv2rgb_template.c"
#endif /* HAVE_MMXEXT */

#endif /* HAVE_INLINE_ASM */

av_cold SwsFunc ff_yuv2rgb_init_mmx(SwsContext *c)
{
#if HAVE_INLINE_ASM
    int cpu_flags = av_get_cpu_flags();

<<<<<<< HEAD
#if HAVE_MMX2
    if (cpu_flags & AV_CPU_FLAG_MMX2) {
=======
    if (c->srcFormat != PIX_FMT_YUV420P &&
        c->srcFormat != PIX_FMT_YUVA420P)
        return NULL;

#if HAVE_MMXEXT
    if (cpu_flags & AV_CPU_FLAG_MMXEXT) {
>>>>>>> 8821ae64
        switch (c->dstFormat) {
        case PIX_FMT_RGB24:  return yuv420_rgb24_MMX2;
        case PIX_FMT_BGR24:  return yuv420_bgr24_MMX2;
        }
    }
#endif

    if (cpu_flags & AV_CPU_FLAG_MMX) {
        switch (c->dstFormat) {
            case PIX_FMT_RGB32:
                if (c->srcFormat == PIX_FMT_YUVA420P) {
#if HAVE_7REGS && CONFIG_SWSCALE_ALPHA
                    return yuva420_rgb32_MMX;
#endif
                    break;
                } else return yuv420_rgb32_MMX;
            case PIX_FMT_BGR32:
                if (c->srcFormat == PIX_FMT_YUVA420P) {
#if HAVE_7REGS && CONFIG_SWSCALE_ALPHA
                    return yuva420_bgr32_MMX;
#endif
                    break;
                } else return yuv420_bgr32_MMX;
            case PIX_FMT_RGB24:  return yuv420_rgb24_MMX;
            case PIX_FMT_BGR24:  return yuv420_bgr24_MMX;
            case PIX_FMT_RGB565: return yuv420_rgb16_MMX;
            case PIX_FMT_RGB555: return yuv420_rgb15_MMX;
        }
    }
#endif /* HAVE_INLINE_ASM */

    return NULL;
}<|MERGE_RESOLUTION|>--- conflicted
+++ resolved
@@ -74,17 +74,8 @@
 #if HAVE_INLINE_ASM
     int cpu_flags = av_get_cpu_flags();
 
-<<<<<<< HEAD
-#if HAVE_MMX2
-    if (cpu_flags & AV_CPU_FLAG_MMX2) {
-=======
-    if (c->srcFormat != PIX_FMT_YUV420P &&
-        c->srcFormat != PIX_FMT_YUVA420P)
-        return NULL;
-
 #if HAVE_MMXEXT
     if (cpu_flags & AV_CPU_FLAG_MMXEXT) {
->>>>>>> 8821ae64
         switch (c->dstFormat) {
         case PIX_FMT_RGB24:  return yuv420_rgb24_MMX2;
         case PIX_FMT_BGR24:  return yuv420_bgr24_MMX2;
